--- conflicted
+++ resolved
@@ -367,18 +367,13 @@
 	if !ok {
 		return crypter, errors.New("Encrypt dictionary missing O")
 	}
-<<<<<<< HEAD
-	if len(O.Str()) != 32 {
-		return crypter, fmt.Errorf("Length(O) != 32 (%d)", len(O.Str()))
-=======
 	if crypter.R == 5 || crypter.R == 6 {
 		// the spec says =48 bytes, but Acrobat pads them out longer
-		if len(*O) < 48 {
-			return crypter, fmt.Errorf("Length(O) < 48 (%d)", len(*O))
-		}
-	} else if len(*O) != 32 {
-		return crypter, fmt.Errorf("Length(O) != 32 (%d)", len(*O))
->>>>>>> b3c45a55
+		if len(O.Str()) < 48 {
+			return crypter, fmt.Errorf("Length(O) < 48 (%d)", len(O.Str()))
+		}
+	} else if len(O.Str()) != 32 {
+		return crypter, fmt.Errorf("Length(O) != 32 (%d)", len(O.Str()))
 	}
 	crypter.O = O.Bytes()
 
@@ -386,16 +381,12 @@
 	if !ok {
 		return crypter, errors.New("Encrypt dictionary missing U")
 	}
-<<<<<<< HEAD
-	if len(U.Str()) != 32 {
-=======
 	if crypter.R == 5 || crypter.R == 6 {
 		// the spec says =48 bytes, but Acrobat pads them out longer
-		if len(*U) < 48 {
-			return crypter, fmt.Errorf("Length(U) < 48 (%d)", len(*U))
-		}
-	} else if len(*U) != 32 {
->>>>>>> b3c45a55
+		if len(U.Str()) < 48 {
+			return crypter, fmt.Errorf("Length(U) < 48 (%d)", len(U.Str()))
+		}
+	} else if len(U.Str()) != 32 {
 		// Strictly this does not cause an error.
 		// If O is OK and others then can still read the file.
 		common.Log.Debug("Warning: Length(U) != 32 (%d)", len(U.Str()))
@@ -581,9 +572,6 @@
 	perms := AccessPermissions{}
 
 	// Try owner password -> full rights.
-<<<<<<< HEAD
-	isOwner, err := crypt.alg7(password)
-=======
 	var (
 		isOwner bool
 		err     error
@@ -596,9 +584,8 @@
 		}
 		isOwner = len(h) != 0
 	} else {
-		isOwner, err = crypt.Alg7(password)
-	}
->>>>>>> b3c45a55
+		isOwner, err = crypt.alg7(password)
+	}
 	if err != nil {
 		return false, perms, err
 	}
@@ -616,9 +603,6 @@
 	}
 
 	// Try user password.
-<<<<<<< HEAD
-	isUser, err := crypt.alg6(password)
-=======
 	var isUser bool
 	if crypt.R >= 5 {
 		var h []byte
@@ -628,9 +612,8 @@
 		}
 		isUser = len(h) != 0
 	} else {
-		isUser, err = crypt.Alg6(password)
-	}
->>>>>>> b3c45a55
+		isUser, err = crypt.alg6(password)
+	}
 	if err != nil {
 		return false, perms, err
 	}
@@ -804,36 +787,21 @@
 		}
 
 		// Overwrite the encrypted with decrypted string.
-<<<<<<< HEAD
-		decrypted := make([]byte, len(s.Str()))
-		str := s.Str()
+		str := obj.Str()
+		decrypted := make([]byte, len(str))
 		for i := 0; i < len(str); i++ {
 			decrypted[i] = str[i]
-=======
-		decrypted := make([]byte, len(*obj))
-		for i := 0; i < len(*obj); i++ {
-			decrypted[i] = (*obj)[i]
->>>>>>> b3c45a55
 		}
 		common.Log.Trace("Decrypt string: %s : % x", decrypted, decrypted)
 		decrypted, err = crypt.decryptBytes(decrypted, stringFilter, key)
 		if err != nil {
 			return err
 		}
-<<<<<<< HEAD
-		s.val = string(decrypted)
-		return nil
-	}
-
-	if a, isArray := obj.(*PdfObjectArray); isArray {
-		for _, o := range a.Elements() {
-=======
-		*obj = PdfObjectString(decrypted)
+		obj.val = string(decrypted)
 
 		return nil
 	case *PdfObjectArray:
-		for _, o := range *obj {
->>>>>>> b3c45a55
+		for _, o := range obj.Elements() {
 			err := crypt.Decrypt(o, parentObjNum, parentGenNum)
 			if err != nil {
 				return err
@@ -1002,37 +970,21 @@
 			return err
 		}
 
-<<<<<<< HEAD
-		str := s.Str()
+		str := obj.Str()
 		encrypted := make([]byte, len(str))
 		for i := 0; i < len(str); i++ {
 			encrypted[i] = str[i]
-=======
-		encrypted := make([]byte, len(*obj))
-		for i := 0; i < len(*obj); i++ {
-			encrypted[i] = (*obj)[i]
->>>>>>> b3c45a55
 		}
 		common.Log.Trace("Encrypt string: %s : % x", encrypted, encrypted)
 		encrypted, err = crypt.encryptBytes(encrypted, stringFilter, key)
 		if err != nil {
 			return err
 		}
-<<<<<<< HEAD
-		s.val = string(encrypted)
-
-		return nil
-	}
-
-	if a, isArray := obj.(*PdfObjectArray); isArray {
-		for _, o := range a.Elements() {
-=======
-		*obj = PdfObjectString(encrypted)
+		obj.val = string(encrypted)
 
 		return nil
 	case *PdfObjectArray:
-		for _, o := range *obj {
->>>>>>> b3c45a55
+		for _, o := range obj.Elements() {
 			err := crypt.Encrypt(o, parentObjNum, parentGenNum)
 			if err != nil {
 				return err
@@ -1069,11 +1021,6 @@
 	return nil
 }
 
-<<<<<<< HEAD
-// alg2 computes an encryption key.
-func (crypt *PdfCrypt) alg2(pass []byte) []byte {
-	common.Log.Trace("alg2")
-=======
 // aesZeroIV allocates a zero-filled buffer that serves as an initialization vector for AESv3.
 func (crypt *PdfCrypt) aesZeroIV() []byte {
 	if crypt.ivAESZero == nil {
@@ -1270,11 +1217,9 @@
 	return K[:32]
 }
 
-// Alg2 computes an encryption key.
-// TODO (v3): Unexport.
-func (crypt *PdfCrypt) Alg2(pass []byte) []byte {
-	common.Log.Trace("Alg2")
->>>>>>> b3c45a55
+// alg2 computes an encryption key.
+func (crypt *PdfCrypt) alg2(pass []byte) []byte {
+	common.Log.Trace("alg2")
 	key := crypt.paddedPass(pass)
 
 	h := md5.New()
