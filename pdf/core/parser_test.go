/*
 * This file is subject to the terms and conditions defined in
 * file 'LICENSE.md', which is part of this source code package.
 */

package core

import (
	"bufio"
	"bytes"
	//"fmt"
	"io"
	//"os"
	"testing"

	"github.com/unidoc/unidoc/common"
)

func init() {
	common.SetLogger(common.ConsoleLogger{})
}

func makeReaderForText(txt string) (*bytes.Reader, *bufio.Reader, int64) {
	buf := []byte(txt)
	bufReader := bytes.NewReader(buf)
	bufferedReader := bufio.NewReader(bufReader)
	return bufReader, bufferedReader, int64(len(txt))
}

func TestNameParsing(t *testing.T) {
	namePairs := map[string]string{}

	namePairs["/Name1"] = "Name1"
	namePairs["/ASomewhatLongerName"] = "ASomewhatLongerName"
	namePairs["/A;Name_With-Various***Characters?"] = "A;Name_With-Various***Characters?"
	namePairs["/1.2"] = "1.2"
	namePairs["/$$"] = "$$"
	namePairs["/@pattern"] = "@pattern"
	namePairs["/.notdef"] = ".notdef"
	namePairs["/Lime#20Green"] = "Lime Green"
	namePairs["/paired#28#29parentheses"] = "paired()parentheses"
	namePairs["/The_Key_of_F#23_Minor"] = "The_Key_of_F#_Minor"
	namePairs["/A#42"] = "AB"
	namePairs["/"] = ""
	namePairs["/ "] = ""
	namePairs["/#3CBC88#3E#3CC5ED#3E#3CD544#3E#3CC694#3E"] = "<BC88><C5ED><D544><C694>"

	for str, name := range namePairs {
		parser := PdfParser{}
		parser.rs, parser.reader, parser.fileSize = makeReaderForText(str)
		o, err := parser.parseName()
		if err != nil && err != io.EOF {
			t.Errorf("Unable to parse name string, error: %s", err)
		}
		if string(o) != name {
			t.Errorf("Mismatch %s != %s", o, name)
		}
	}

	// Should fail (require starting with '/')
	parser := PdfParser{}
	parser.rs, parser.reader, parser.fileSize = makeReaderForText(" /Name")
	_, err := parser.parseName()
	if err == nil || err == io.EOF {
		t.Errorf("Should be invalid name")
	}
}

type testStringEntry struct {
	raw      string
	expected string
}

func TestStringParsing(t *testing.T) {
	testEntries := []testStringEntry{
		{"(This is a string)", "This is a string"},
		{"(Strings may contain\n newlines and such)", "Strings may contain\n newlines and such"},
		{"(Strings may contain balanced parenthesis () and\nspecial characters (*!&}^% and so on).)",
			"Strings may contain balanced parenthesis () and\nspecial characters (*!&}^% and so on)."},
		{"(These \\\ntwo strings \\\nare the same.)", "These two strings are the same."},
		{"(These two strings are the same.)", "These two strings are the same."},
		{"(\\\\)", "\\"},
		{"(This string has an end-of-line at the end of it.\n)",
			"This string has an end-of-line at the end of it.\n"},
		{"(So does this one.\\n)", "So does this one.\n"},
		{"(\\0053)", "\0053"},
		{"(\\053)", "\053"},
		{"(\\53)", "\053"},
		{"(\\053)", "+"},
		{"(\\53\\101)", "+A"},
	}
	for _, entry := range testEntries {
		parser := PdfParser{}
		parser.rs, parser.reader, parser.fileSize = makeReaderForText(entry.raw)
		o, err := parser.parseString()
		if err != nil && err != io.EOF {
			t.Errorf("Unable to parse string, error: %s", err)
		}
		if string(o) != entry.expected {
			t.Errorf("String Mismatch %s: %q != %q", entry.raw, o, entry.expected)
		}
	}
}

func TestBinStringParsing(t *testing.T) {
	// From an example O entry in Encrypt dictionary.
	rawText1 := "(\xE6\x00\xEC\xC2\x02\x88\xAD\x8B\\r\x64\xA9" +
		"\\)\xC6\xA8\x3E\xE2\x51\x76\x79\xAA\x02\x18\xBE\xCE\xEA" +
		"\x8B\x79\x86\x72\x6A\x8C\xDB)"

	parser := PdfParser{}
	parser.rs, parser.reader, parser.fileSize = makeReaderForText(rawText1)
	o, err := parser.parseString()
	if err != nil && err != io.EOF {
		t.Errorf("Unable to parse string, error: %s", err)
	}
	if len(string(o)) != 32 {
		t.Errorf("Wrong length, should be 32 (got %d)", len(string(o)))
	}
}

// Main challenge in the text is "\\278A" which is "\\27" octal and 8A
func TestStringParsing2(t *testing.T) {
	rawText := "[(\\227\\224`\\274\\31W\\216\\276\\23\\231\\246U\\33\\317\\6-)(\\210S\\377:\\322\\278A\\200$*/e]\\371|)]"

	parser := PdfParser{}
	parser.rs, parser.reader, parser.fileSize = makeReaderForText(rawText)
	list, err := parser.parseArray()
	if err != nil {
		t.Errorf("Failed to parse string list (%s)", err)
		return
	}
	if len(list) != 2 {
		t.Errorf("Length of list should be 2 (%d)", len(list))
		return
	}
}

func TestBoolParsing(t *testing.T) {
	// 7.3.2
	testEntries := map[string]bool{}
	testEntries["false"] = false
	testEntries["true"] = true

	for key, expected := range testEntries {
		parser := PdfParser{}
		parser.rs, parser.reader, parser.fileSize = makeReaderForText(key)
		val, err := parser.parseBool()
		if err != nil {
			t.Errorf("Error parsing bool: %s", err)
			return
		}
		if bool(val) != expected {
<<<<<<< HEAD
			t.Errorf("bool not as expected (%t)", val)
=======
			t.Errorf("bool not as expected (got %t, expected %t)", bool(val), expected)
>>>>>>> 59ba180d
			return
		}
	}
}

func TestNumericParsing1(t *testing.T) {
	// 7.3.3
	txt1 := "[34.5 -3.62 1 +123.6 4. -.002 0.0]"
	parser := PdfParser{}
	parser.rs, parser.reader, parser.fileSize = makeReaderForText(txt1)
	list, err := parser.parseArray()
	if err != nil {
		t.Errorf("Error parsing array")
		return
	}
	if len(list) != 7 {
		t.Errorf("Len list != 7 (%d)", len(list))
		return
	}

	expectedFloats := map[int]float32{
		0: 34.5,
		1: -3.62,
		3: 123.6,
		4: 4.0,
		5: -0.002,
		6: 0.0,
	}

	for idx, val := range expectedFloats {
		num, ok := list[idx].(*PdfObjectFloat)
		if !ok {
			t.Errorf("Idx %d not float (%f)", idx, val)
			return
		}
		if float32(*num) != val {
			t.Errorf("Idx %d, value incorrect (%f)", idx, val)
		}
	}

	inum, ok := list[2].(*PdfObjectInteger)
	if !ok {
		t.Errorf("Number 3 not int")
		return
	}
	if *inum != 1 {
		t.Errorf("Number 3, val != 1")
		return
	}
}

func TestNumericParsing2(t *testing.T) {
	// 7.3.3
	txt1 := "[+4.-.002]" // 4.0 and -0.002
	parser := PdfParser{}
	parser.rs, parser.reader, parser.fileSize = makeReaderForText(txt1)
	list, err := parser.parseArray()
	if err != nil {
		t.Errorf("Error parsing array")
		return
	}
	if len(list) != 2 {
		t.Errorf("Len list != 2 (%d)", len(list))
		return
	}

	expectedFloats := map[int]float32{
		0: 4.0,
		1: -0.002,
	}

	for idx, val := range expectedFloats {
		num, ok := list[idx].(*PdfObjectFloat)
		if !ok {
			t.Errorf("Idx %d not float (%f)", idx, val)
			return
		}
		if float32(*num) != val {
			t.Errorf("Idx %d, value incorrect (%f)", idx, val)
		}
	}
}

// Includes exponential numbers.
func TestNumericParsing3(t *testing.T) {
	// 7.3.3
	txt1 := "[+4.-.002+3e-2-2e0]" // 4.0, -0.002, 1e-2, -2.0
	parser := PdfParser{}
	parser.rs, parser.reader, parser.fileSize = makeReaderForText(txt1)
	list, err := parser.parseArray()
	if err != nil {
		t.Errorf("Error parsing array (%s)", err)
		return
	}
	if len(list) != 4 {
		t.Errorf("Len list != 2 (%d)", len(list))
		return
	}

	expectedFloats := map[int]float32{
		0: 4.0,
		1: -0.002,
		2: 0.03,
		3: -2.0,
	}

	for idx, val := range expectedFloats {
		num, ok := list[idx].(*PdfObjectFloat)
		if !ok {
			t.Errorf("Idx %d not float (%f)", idx, val)
			return
		}
		if float32(*num) != val {
			t.Errorf("Idx %d, value incorrect (%f)", idx, val)
		}
	}
}

func TestHexStringParsing(t *testing.T) {
	// 7.3.4.3
}

// TODO.
// Test reference to object outside of cross-ref table - should be 0
// Test xref object with offset 0, should be treated as 'f'ree.
// (compatibility with malformed writers).

func TestDictParsing1(t *testing.T) {
	txt1 := "<<\n\t/Name /Game /key/val/data\t[0 1 2 3.14 5]\t\n\n>>"
	parser := PdfParser{}
	parser.rs, parser.reader, parser.fileSize = makeReaderForText(txt1)
	dict, err := parser.ParseDict()
	if err != nil {
		t.Errorf("Error parsing dict")
	}

	if len(dict.Keys()) != 3 {
		t.Errorf("Length of dict != 3")
	}

	name, ok := dict.Get("Name").(*PdfObjectName)
	if !ok || *name != "Game" {
		t.Errorf("Value error")
	}

	key, ok := dict.Get("key").(*PdfObjectName)
	if !ok || *key != "val" {
		t.Errorf("Value error")
	}

	data, ok := dict.Get("data").(*PdfObjectArray)
	if !ok {
		t.Errorf("Invalid data")
	}
	integer, ok := (*data)[2].(*PdfObjectInteger)
	if !ok || *integer != 2 {
		t.Errorf("Wrong data")
	}

	float, ok := (*data)[3].(*PdfObjectFloat)
	if !ok || *float != 3.14 {
		t.Error("Wrong data")
	}
}

func TestDictParsing2(t *testing.T) {
	rawText := "<< /Type /Example\n" +
		"/Subtype /DictionaryExample /Version 0.01\n" +
		"/IntegerItem 12 \n" +
		"/StringItem (a string) /Subdictionary << /Item1 0.4\n" +
		"/Item2 true /LastItem (not!) /VeryLastItem (OK)\n" +
		">>\n >>"

	parser := PdfParser{}
	parser.rs, parser.reader, parser.fileSize = makeReaderForText(rawText)
	dict, err := parser.ParseDict()
	if err != nil {
		t.Errorf("Error parsing dict")
	}

	if len(dict.Keys()) != 6 {
		t.Errorf("Length of dict != 6")
	}

	typeName, ok := dict.Get("Type").(*PdfObjectName)
	if !ok || *typeName != "Example" {
		t.Errorf("Wrong type")
	}

	str, ok := dict.Get("StringItem").(*PdfObjectString)
	if !ok || *str != "a string" {
		t.Errorf("Invalid string item")
	}

	subDict, ok := dict.Get("Subdictionary").(*PdfObjectDictionary)
	if !ok {
		t.Errorf("Invalid sub dictionary")
	}
	item2, ok := subDict.Get("Item2").(*PdfObjectBool)
	if !ok || *item2 != true {
		t.Errorf("Invalid bool item")
	}
	realnum, ok := subDict.Get("Item1").(*PdfObjectFloat)
	if !ok || *realnum != 0.4 {
		t.Errorf("Invalid real number")
	}
}

func TestDictParsing3(t *testing.T) {
	rawText := "<<>>"

	parser := PdfParser{}
	parser.rs, parser.reader, parser.fileSize = makeReaderForText(rawText)
	dict, err := parser.ParseDict()
	if err != nil {
		t.Errorf("Error parsing dict")
	}

	if len(dict.Keys()) != 0 {
		t.Errorf("Length of dict != 0")
	}
}

/*
func TestDictParsing4(t *testing.T) {
	rawText := "<</Key>>"

	parser := PdfParser{}
	parser.rs, parser.reader = makeReaderForText(rawText)
	dict, err := parser.ParseDict()
	if err != nil {
		t.Errorf("Error parsing dict (%s)", err)
		return
	}

	if len(*dict) != 1 {
		t.Errorf("Length of dict != 1")
		return
	}

	_, ok := (*dict)["Key"].(*PdfObjectNull)
	if !ok {
		t.Errorf("Invalid object (should be PDF null)")
		return
	}
}
*/

func TestArrayParsing(t *testing.T) {
	// 7.3.7.
}

func TestReferenceParsing(t *testing.T) {
	// TODO
}

func TestNullParsing(t *testing.T) {
	// TODO
}

func TestStreamParsing(t *testing.T) {
	// TODO
}

func TestIndirectObjParsing1(t *testing.T) {
	rawText := `1 0 obj
<<
/Names 2 0 R
/Pages 3 0 R
/Metadata 4 0 R
/ViewerPreferences
<<
/Rights
<<
/Document [/FullSave]
/TimeOfUbiquitization (D:20071210131309Z)
/RightsID [(x\\Ä-z<80><83>ã[W< b<99>\rhvèC©ðFüE^TN£^\jó]ç=çø\n<8f>:Ë¹\(<9a>\r=§^\~CÌÁxîÚð^V/=Î|Q\r<99>¢ ) (#$ÐJ^C<98>^ZX­<86>^TÞ¿ø¸^N]ú<8f>^N×2<9f>§ø±D^Q\r!'¡<8a>dp°,l¿<9d>É<82>«eæ§B­}«Ç8p·<97>\fl¿²G/x¹>) (kc2²µ^?-©¸þ$åiØ.Aé7^P½ÒÏð^S^^Y×rùç^OÌµ¶¿Hp^?*NËwóúËo§ü1ª<97>îFÜ\\<8f>OÚ^P[¸<93>0^)]
/Version 1
/Msg (This form has document rights applied to it.  These rights allow anyone completing this form, with the free Adobe Reader, to save their filled-in form locally.)
/Form [/Import /Export /SubmitStandalone /SpawnTemplate]
>>
>>
/AcroForm 5 0 R
/Type /Catalog
>>
endobj
3 0 obj
`
	parser := PdfParser{}
	parser.rs, parser.reader, parser.fileSize = makeReaderForText(rawText)

	obj, err := parser.ParseIndirectObject()
	if err != nil {
		t.Errorf("Failed to parse indirect obj (%s)", err)
		return
	}

	common.Log.Debug("Parsed obj: %s", obj)
}

// Test /Prev and xref tables.  Check if the priority order is right.
// Test recovering xref tables. Refactor to recovery.go ?

func TestXrefStreamParse(t *testing.T) {
	rawText := `99 0 obj
<<  /Type /XRef
    /Index [0 5]
    /W [1 2 2]
    /Filter /ASCIIHexDecode
    /Size 5
    /Length 65
>>
stream
00 0000 FFFF
02 000F 0000
02 000F 0001
02 000F 0002
01 BA5E 0000>
endstream
endobj`
	parser := PdfParser{}
	parser.xrefs = make(XrefTable)
	parser.objstms = make(ObjectStreams)
	parser.rs, parser.reader, parser.fileSize = makeReaderForText(rawText)

	xrefDict, err := parser.parseXrefStream(nil)
	if err != nil {
		t.Errorf("Invalid xref stream object (%s)", err)
		return
	}

	typeName, ok := xrefDict.Get("Type").(*PdfObjectName)
	if !ok || *typeName != "XRef" {
		t.Errorf("Invalid Type != XRef")
		return
	}

	if len(parser.xrefs) != 4 {
		t.Errorf("Wrong length (%d)", len(parser.xrefs))
		return
	}

	if parser.xrefs[3].xtype != XREF_OBJECT_STREAM {
		t.Errorf("Invalid type")
		return
	}
	if parser.xrefs[3].osObjNumber != 15 {
		t.Errorf("Wrong object stream obj number")
		return
	}
	if parser.xrefs[3].osObjIndex != 2 {
		t.Errorf("Wrong object stream obj index")
		return
	}

	common.Log.Debug("Xref dict: %s", xrefDict)
}

func TestObjectParse(t *testing.T) {
	parser := PdfParser{}

	// Test object detection.
	// Invalid object type.
	rawText := " \t9 0 false"
	parser.rs, parser.reader, parser.fileSize = makeReaderForText(rawText)
	obj, err := parser.parseObject()
	if err != nil {
		t.Error("Should ignore tab/space")
		return
	}

	// Integer
	rawText = "9 0 false"
	parser.rs, parser.reader, parser.fileSize = makeReaderForText(rawText)
	obj, err = parser.parseObject()

	if err != nil {
		t.Errorf("Error parsing object")
		return
	}
	nump, ok := obj.(*PdfObjectInteger)
	if !ok {
		t.Errorf("Unable to identify integer")
		return
	}
	if *nump != 9 {
		t.Errorf("Wrong value, expecting 9 (%d)", *nump)
		return
	}

	// Reference
	rawText = "9 0 R false"
	parser.rs, parser.reader, parser.fileSize = makeReaderForText(rawText)
	obj, err = parser.parseObject()
	if err != nil {
		t.Errorf("Error parsing object")
		return
	}
	refp, ok := obj.(*PdfObjectReference)
	if !ok {
		t.Errorf("Unable to identify reference")
		return
	}
	if (*refp).ObjectNumber != 9 {
		t.Errorf("Wrong value, expecting object number 9")
		return
	}

	// Reference
	rawText = "909 0 R false"
	parser.rs, parser.reader, parser.fileSize = makeReaderForText(rawText)
	obj, err = parser.parseObject()
	if err != nil {
		t.Errorf("Error parsing object")
		return
	}
	refp, ok = obj.(*PdfObjectReference)
	if !ok {
		t.Errorf("Unable to identify reference")
		return
	}
	if (*refp).ObjectNumber != 909 {
		t.Errorf("Wrong value, expecting object number 9")
		return
	}

	// Bool
	rawText = "false 9 0 R"
	parser.rs, parser.reader, parser.fileSize = makeReaderForText(rawText)
	obj, err = parser.parseObject()
	if err != nil {
		t.Errorf("Error parsing object")
		return
	}
	boolp, ok := obj.(*PdfObjectBool)
	if !ok {
		t.Errorf("Unable to identify bool object")
		return
	}
	if *boolp != false {
		t.Errorf("Wrong value, expecting false")
		return
	}
}

/*
var file1 = "../testfiles/minimal.pdf"

func TestMinimalPDFFile(t *testing.T) {
	file, err := os.Open(file1)
	if err != nil {
		t.Errorf("Unable to open minimal test file (%s)", err)
		return
	}
	defer file.Close()

	reader, err := NewPdfReader(file)
	if err != nil {
		t.Errorf("Unable to read test file (%s)", err)
		return
	}

	numPages, err := reader.GetNumPages()
	if err != nil {
		t.Error("Unable to get number of pages")
	}

	fmt.Printf("Num pages: %d\n", numPages)
	if numPages != 1 {
		t.Error("Wrong number of pages")
	}

	parser := reader.parser
	if len(parser.xrefs) != 4 {
		t.Errorf("Wrong number of xrefs %d != 4", len(parser.xrefs))
	}

	if parser.xrefs[1].objectNumber != 1 {
		t.Errorf("Invalid xref0 object number != 1 (%d)", parser.xrefs[0].objectNumber)
	}
	if parser.xrefs[1].offset != 18 {
		t.Errorf("Invalid offset != 18 (%d)", parser.xrefs[0].offset)
	}
	if parser.xrefs[1].xtype != XREF_TABLE_ENTRY {
		t.Errorf("Invalid xref type")
	}
	if parser.xrefs[3].objectNumber != 3 {
		t.Errorf("Invalid xref object number != 3 (%d)", parser.xrefs[2].objectNumber)
	}
	if parser.xrefs[3].offset != 178 {
		t.Errorf("Invalid offset != 178")
	}
	if parser.xrefs[3].xtype != XREF_TABLE_ENTRY {
		t.Errorf("Invalid xref type")
	}

	// Check catalog object.
	catalogObj, err := parser.LookupByNumber(1)
	if err != nil {
		t.Error("Unable to look up catalog object")
	}
	catalog, ok := catalogObj.(*PdfIndirectObject)
	if !ok {
		t.Error("Unable to look up catalog object")
	}
	catalogDict, ok := catalog.PdfObject.(*PdfObjectDictionary)
	if !ok {
		t.Error("Unable to find dictionary")
	}
	typename, ok := (*catalogDict)["Type"].(*PdfObjectName)
	if !ok {
		t.Error("Unable to check type")
	}
	if *typename != "Catalog" {
		t.Error("Wrong type name (%s != Catalog)", *typename)
	}

	// Check Page object.
	pageObj, err := parser.LookupByNumber(3)
	if err != nil {
		t.Error("Unable to look up Page")
	}
	page, ok := pageObj.(*PdfIndirectObject)
	if !ok {
		t.Error("Unable to look up Page")
	}
	pageDict, ok := page.PdfObject.(*PdfObjectDictionary)
	if !ok {
		t.Error("Unable to load Page dictionary")
	}
	if len(*pageDict) != 4 {
		t.Error("Page dict should have 4 objects (%d)", len(*pageDict))
	}
	resourcesDict, ok := (*pageDict)["Resources"].(*PdfObjectDictionary)
	if !ok {
		t.Error("Unable to load Resources dictionary")
	}
	if len(*resourcesDict) != 1 {
		t.Error("Page Resources dict should have 1 member (%d)", len(*resourcesDict))
	}
	fontDict, ok := (*resourcesDict)["Font"].(*PdfObjectDictionary)
	if !ok {
		t.Error("Unable to load font")
	}
	f1Dict, ok := (*fontDict)["F1"].(*PdfObjectDictionary)
	if !ok {
		t.Error("Unable to load F1 dict")
	}
	if len(*f1Dict) != 3 {
		t.Error("Invalid F1 dict length 3 != %d", len(*f1Dict))
	}
	baseFont, ok := (*f1Dict)["BaseFont"].(*PdfObjectName)
	if !ok {
		t.Error("Unable to load base font")
	}
	if *baseFont != "Times-Roman" {
		t.Error("Invalid base font (should be Times-Roman not %s)", *baseFont)
	}
}
*/<|MERGE_RESOLUTION|>--- conflicted
+++ resolved
@@ -97,7 +97,7 @@
 			t.Errorf("Unable to parse string, error: %s", err)
 		}
 		if string(o) != entry.expected {
-			t.Errorf("String Mismatch %s: %q != %q", entry.raw, o, entry.expected)
+			t.Errorf("String Mismatch %s: \"%s\" != \"%s\"", entry.raw, o, entry.expected)
 		}
 	}
 }
@@ -151,11 +151,7 @@
 			return
 		}
 		if bool(val) != expected {
-<<<<<<< HEAD
-			t.Errorf("bool not as expected (%t)", val)
-=======
 			t.Errorf("bool not as expected (got %t, expected %t)", bool(val), expected)
->>>>>>> 59ba180d
 			return
 		}
 	}
