/*
 * This file is subject to the terms and conditions defined in
 * file 'LICENSE.md', which is part of this source code package.
 */

package model

import (
	"errors"
	"fmt"
	"sort"
	"strings"

	"github.com/unidoc/unidoc/common"
	"github.com/unidoc/unidoc/pdf/core"
	"github.com/unidoc/unidoc/pdf/internal/cmap"
	"github.com/unidoc/unidoc/pdf/internal/textencoding"
	"github.com/unidoc/unidoc/pdf/model/fonts"
)

// PdfFont represents an underlying font structure which can be of type:
// - Type0
// - Type1
// - TrueType
// etc.
type PdfFont struct {
	context fonts.Font // The underlying font: Type0, Type1, Truetype, etc..
}

// GetFontDescriptor returns the font descriptor for `font`.
func (font *PdfFont) GetFontDescriptor() (*PdfFontDescriptor, error) {
	switch t := font.context.(type) {
	case *pdfFontSimple:
		return t.fontDescriptor, nil
	case *pdfFontType0:
		return t.fontDescriptor, nil
	case *pdfCIDFontType0:
		return t.fontDescriptor, nil
	case *pdfCIDFontType2:
		return t.fontDescriptor, nil
	}
	common.Log.Debug("ERROR: Cannot get font descriptor for font type %T (%s)", font, font)
	return nil, errors.New("font descriptor not found")
}

// String returns a string that describes `font`.
func (font *PdfFont) String() string {
	enc := ""
	if font.context.Encoder() != nil {
		enc = font.context.Encoder().String()
	}
	return fmt.Sprintf("FONT{%T %s %s}", font.context, font.baseFields().coreString(), enc)
}

// BaseFont returns the font's "BaseFont" field.
func (font *PdfFont) BaseFont() string {
	return font.baseFields().basefont
}

// Subtype returns the font's "Subtype" field.
func (font *PdfFont) Subtype() string {
	subtype := font.baseFields().subtype
	if t, ok := font.context.(*pdfFontType0); ok {
		subtype = fmt.Sprintf("%s:%s", subtype, t.DescendantFont.Subtype())
	}
	return subtype
}

// IsCID returns true if the underlying font is CID.
func (font *PdfFont) IsCID() bool {
	return font.baseFields().isCIDFont()
}

// FontDescriptor returns font's PdfFontDescriptor. This may be a builtin descriptor for standard 14
// fonts but must be an explicit descriptor for other fonts.
func (font *PdfFont) FontDescriptor() *PdfFontDescriptor {
	if font.baseFields().fontDescriptor != nil {
		return font.baseFields().fontDescriptor
	}
	if t, ok := font.context.(*pdfFontSimple); ok {
		return t.std14Descriptor
	}
	common.Log.Error("All fonts have a Descriptor. font=%s", font)
	return nil
}

// ToUnicode returns the name of the font's "ToUnicode" field if there is one, or "" if there isn't.
func (font *PdfFont) ToUnicode() string {
	if font.baseFields().toUnicodeCmap == nil {
		return ""
	}
	return font.baseFields().toUnicodeCmap.Name()
}

// DefaultFont returns the default font, which is currently the built in Helvetica.
func DefaultFont() *PdfFont {
	std, _ := loadStandard14Font(Helvetica)
	return &PdfFont{context: &std}
}

// NewStandard14Font returns the standard 14 font named `basefont` as a *PdfFont, or an error if it
// `basefont` is not one of the standard 14 font names.
func NewStandard14Font(basefont Standard14Font) (*PdfFont, error) {
	font, _, err := NewStandard14FontWithEncoding(basefont, nil)
	return font, err
}

// NewStandard14FontMustCompile returns the standard 14 font named `basefont` as a *PdfFont.
// If `basefont` is one of the 14 Standard14Font values defined above then NewStandard14FontMustCompile
// is guaranteed to succeed.
func NewStandard14FontMustCompile(basefont Standard14Font) *PdfFont {
	font, err := NewStandard14Font(basefont)
	if err != nil {
		panic(fmt.Errorf("invalid Standard14Font %#q", basefont))
	}
	return font
}

// NewStandard14FontWithEncoding returns the standard 14 font named `basefont` as a *PdfFont and
// a SimpleEncoder that encodes all the runes in `alphabet`, or an error if this is not possible.
// An error can occur if `basefont` is not one the standard 14 font names.
func NewStandard14FontWithEncoding(basefont Standard14Font, alphabet map[rune]int) (*PdfFont,
	*textencoding.SimpleEncoder, error) {
	// FIXME(peterwilliams97): This is wrong. Use correct implementation in newPdfFontFromPdfObject().
	baseEncoder := "MacRomanEncoding"
	common.Log.Trace("NewStandard14FontWithEncoding: basefont=%#q baseEncoder=%#q alphabet=%q",
		basefont, baseEncoder, string(sortedAlphabet(alphabet)))

	std, ok := loadStandard14Font(basefont)
	if !ok {
		return nil, nil, ErrFontNotSupported
	}
	encoder, err := textencoding.NewSimpleTextEncoder(baseEncoder, nil)
	if err != nil {
		return nil, nil, err
	}

	// glyphCode are the encoding glyphs. We need to match them to the font glyphs.
	glyphCode := make(map[textencoding.GlyphName]textencoding.CharCode)

	// slots are the indexes in the encoding where the new character codes are added.
	// slots are unused indexes, which are filled first. slots1 are the used indexes.
	var slots, slots1 []textencoding.CharCode
	for code := textencoding.CharCode(1); code <= 0xff; code++ {
		if glyph, ok := encoder.CharcodeToGlyph(code); ok {
			glyphCode[glyph] = code
			// Don't overwrite space
			if glyph != "space" {

				slots1 = append(slots1, code)
			}
		} else {
			slots = append(slots, code)
		}
	}
	slots = append(slots, slots1...)

	// `glyphs` are the font glyphs that we need to encode.
	var glyphs []textencoding.GlyphName
	for _, r := range sortedAlphabet(alphabet) {
		glyph, ok := textencoding.RuneToGlyph(r)
		if !ok {
			common.Log.Debug("No glyph for rune 0x%02x=%c", r, r)
			continue
		}
		if _, ok = std.fontMetrics[glyph]; !ok {
			common.Log.Trace("Glyph %q (0x%04x=%c)not in font", glyph, r, r)
			continue
		}
		if len(glyphs) >= 255 {
			common.Log.Debug("Too many characters for encoding")
			break
		}
		glyphs = append(glyphs, glyph)

	}

	// Fill the slots, starting with the empty ones.
	slotIdx := 0
	differences := make(map[textencoding.CharCode]textencoding.GlyphName)
	for _, glyph := range glyphs {
		if _, ok := glyphCode[glyph]; !ok {
			differences[slots[slotIdx]] = glyph
			slotIdx++
		}
	}

	encoder, err = textencoding.NewSimpleTextEncoder(baseEncoder, differences)
	if err != nil {
		return nil, nil, err
	}
	std.std14Encoder = encoder
	std.updateStandard14Font()

	return &PdfFont{context: &std}, encoder, nil
}

// GetAlphabet returns a map of the runes in `text` and their frequencies.
func GetAlphabet(text string) map[rune]int {
	alphabet := map[rune]int{}
	for _, r := range text {
		alphabet[r]++
	}
	return alphabet
}

// sortedAlphabet the runes in `alphabet` sorted by frequency.
func sortedAlphabet(alphabet map[rune]int) []rune {
	runes := []rune{}
	for r := range alphabet {
		runes = append(runes, r)
	}
	sort.Slice(runes, func(i, j int) bool {
		ri, rj := runes[i], runes[j]
		ni, nj := alphabet[ri], alphabet[rj]
		if ni != nj {
			return ni < nj
		}
		return ri < rj
	})
	return runes
}

// NewPdfFontFromPdfObject loads a PdfFont from the dictionary `fontObj`.  If there is a problem an
// error is returned.
func NewPdfFontFromPdfObject(fontObj core.PdfObject) (*PdfFont, error) {
	return newPdfFontFromPdfObject(fontObj, true)
}

// newPdfFontFromPdfObject loads a PdfFont from the dictionary `fontObj`.  If there is a problem an
// error is returned.
// The allowType0 flag indicates whether loading Type0 font should be supported.  This is used to
// avoid cyclical loading.
func newPdfFontFromPdfObject(fontObj core.PdfObject, allowType0 bool) (*PdfFont, error) {
	d, base, err := newFontBaseFieldsFromPdfObject(fontObj)
	if err != nil {
		return nil, err
	}

	font := &PdfFont{}
	switch base.subtype {
	case "Type0":
		if !allowType0 {
			common.Log.Debug("ERROR: Loading type0 not allowed. font=%s", base)
			return nil, errors.New("Cyclical type0 loading")
		}
		type0font, err := newPdfFontType0FromPdfObject(d, base)
		if err != nil {
			common.Log.Debug("ERROR: While loading Type0 font. font=%s err=%v", base, err)
			return nil, err
		}
		font.context = type0font
	case "Type1", "Type3", "MMType1", "TrueType":
		var simplefont *pdfFontSimple
		std, builtin := loadStandard14Font(Standard14Font(base.basefont))
		if builtin {
			font.context = &std

			stdObj := core.TraceToDirectObject(std.ToPdfObject())
			d14, stdBase, err := newFontBaseFieldsFromPdfObject(stdObj)

			if err != nil {
				common.Log.Debug("ERROR: Bad Standard14\n\tfont=%s\n\tstd=%+v", base, std)
				return nil, err
			}

			for _, k := range d.Keys() {
				d14.Set(k, d.Get(k))
			}
			simplefont, err = newSimpleFontFromPdfObject(d14, stdBase, std.std14Encoder)
			if err != nil {
				common.Log.Debug("ERROR: Bad Standard14\n\tfont=%s\n\tstd=%+v", base, std)
				return nil, err
			}

			simplefont.charWidths = std.charWidths
			simplefont.fontMetrics = std.fontMetrics
		} else {
			simplefont, err = newSimpleFontFromPdfObject(d, base, nil)
			if err != nil {
				common.Log.Debug("ERROR: While loading simple font: font=%s err=%v", base, err)
				return nil, err
			}
		}
		err = simplefont.addEncoding()
		if err != nil {
			return nil, err
		}
		if builtin {
			simplefont.updateStandard14Font()
		}
		if builtin && simplefont.encoder == nil && simplefont.std14Encoder == nil {
			// This is not possible.
			common.Log.Error("simplefont=%s", simplefont)
			common.Log.Error("std=%s", std)
		}
		if len(simplefont.charWidths) == 0 {
			common.Log.Debug("ERROR: No widths. font=%s", simplefont)
		}
		font.context = simplefont
	case "CIDFontType0":
		cidfont, err := newPdfCIDFontType0FromPdfObject(d, base)
		if err != nil {
			common.Log.Debug("ERROR: While loading cid font type0 font: %v", err)
			return nil, err
		}
		font.context = cidfont
	case "CIDFontType2":
		cidfont, err := newPdfCIDFontType2FromPdfObject(d, base)
		if err != nil {
			common.Log.Debug("ERROR: While loading cid font type2 font. font=%s err=%v", base, err)
			return nil, err
		}
		font.context = cidfont
	default:
		common.Log.Debug("ERROR: Unsupported font type: font=%s", base)
		return nil, fmt.Errorf("Unsupported font type: font=%s", base)
	}

	return font, nil
}

// CharcodeBytesToUnicode converts PDF character codes `data` to a Go unicode string.
//
// 9.10 Extraction of Text Content (page 292)
// The process of finding glyph descriptions in OpenType fonts by a conforming reader shall be the following:
// • For Type 1 fonts using “CFF” tables, the process shall be as described in 9.6.6.2, "Encodings
//   for Type 1 Fonts".
// • For TrueType fonts using “glyf” tables, the process shall be as described in 9.6.6.4,
//   "Encodings for TrueType Fonts". Since this process sometimes produces ambiguous results,
//   conforming writers, instead of using a simple font, shall use a Type 0 font with an Identity-H
//   encoding and use the glyph indices as character codes, as described following Table 118.
func (font *PdfFont) CharcodeBytesToUnicode(data []byte) (string, int, int) {
	common.Log.Trace("CharcodeBytesToUnicode: data=[% 02x]=%#q", data, data)

	charcodes := make([]textencoding.CharCode, 0, len(data)+len(data)%2)
	if font.baseFields().isCIDFont() {
		if len(data) == 1 {
			data = []byte{0, data[0]}
		}
		if len(data)%2 != 0 {
			common.Log.Debug("ERROR: Padding data=%+v to even length", data)
			data = append(data, 0)
		}
		for i := 0; i < len(data); i += 2 {
			b := uint16(data[i])<<8 | uint16(data[i+1])
			charcodes = append(charcodes, textencoding.CharCode(b))
		}
	} else {
		for _, b := range data {
			charcodes = append(charcodes, textencoding.CharCode(b))
		}
	}

	charstrings := make([]string, 0, len(charcodes))
	numMisses := 0
	for _, code := range charcodes {
		if font.baseFields().toUnicodeCmap != nil {
			r, ok := font.baseFields().toUnicodeCmap.CharcodeToUnicode(cmap.CharCode(code))
			if ok {
				charstrings = append(charstrings, string(r))
				continue
			}
		}
		// Fall back to encoding
		if encoder := font.Encoder(); encoder != nil {
			r, ok := encoder.CharcodeToRune(code)
			if ok {
				charstrings = append(charstrings, textencoding.RuneToString(r))
				continue
			}

			common.Log.Debug("ERROR: No rune. code=0x%04x data=[% 02x]=%#q charcodes=[% 04x] CID=%t\n"+
				"\tfont=%s\n\tencoding=%s",
				code, data, data, charcodes, font.baseFields().isCIDFont(), font, encoder)
			numMisses++
			charstrings = append(charstrings, string(cmap.MissingCodeRune))
		}
	}

	if numMisses != 0 {
		common.Log.Debug("ERROR: Couldn't convert to unicode. Using input. data=%#q=[% 02x]\n"+
			"\tnumChars=%d numMisses=%d\n"+
			"\tfont=%s",
			string(data), data, len(charcodes), numMisses, font)
	}

	out := strings.Join(charstrings, "")
	return out, len([]rune(out)), numMisses
}

// BytesToCharcodes converts the bytes in a PDF string to character codes.
func (font *PdfFont) BytesToCharcodes(data []byte) []uint16 {
	common.Log.Trace("BytesToCharcodes: data=[% 02x]=%#q", data, data)
	charcodes := make([]uint16, 0, len(data)+len(data)%2)
	if font.baseFields().isCIDFont() {
		if len(data) == 1 {
			data = []byte{0, data[0]}
		}
		if len(data)%2 != 0 {
			common.Log.Debug("ERROR: Padding data=%+v to even length", data)
			data = append(data, 0)
		}
		for i := 0; i < len(data); i += 2 {
			b := uint16(data[i])<<8 | uint16(data[i+1])
			charcodes = append(charcodes, b)
		}
	} else {
		for _, b := range data {
			charcodes = append(charcodes, uint16(b))
		}
	}
	return charcodes
}

// CharcodesToUnicode converts the character codes `charcodes` to a slice of unicode strings.
// How it works:
//  1) Use the ToUnicode CMap if there is one.
//  2) Use the underlying font's encoding.
func (font *PdfFont) CharcodesToUnicode(charcodes []uint16) []string {
	strlist, _, _ := font.CharcodesToUnicodeWithStats(charcodes)
	return strlist
}

// CharcodesToUnicodeWithStats is identical to CharcodesToUnicode except returns more statistical information
// about hits and misses from the reverse mapping process.
func (font *PdfFont) CharcodesToUnicodeWithStats(charcodes []uint16) (strlist []string, numHits, numMisses int) {
	charstrings := make([]string, 0, len(charcodes))
	numMisses = 0
	for _, code := range charcodes {
		if font.baseFields().toUnicodeCmap != nil {
			r, ok := font.baseFields().toUnicodeCmap.CharcodeToUnicode(cmap.CharCode(code))
			if ok {
				charstrings = append(charstrings, r)
				continue
			}
		}
		// Fall back to encoding.
		encoder := font.Encoder()
		if encoder != nil {
			r, ok := encoder.CharcodeToRune(code)
			if ok {
				charstrings = append(charstrings, textencoding.RuneToString(r))
				continue
			}
		}
		common.Log.Debug("ERROR: No rune. code=0x%04x charcodes=[% 04x] CID=%t\n"+
			"\tfont=%s\n\tencoding=%s",
			code, charcodes, font.baseFields().isCIDFont(), font, encoder)
		numMisses++
		charstrings = append(charstrings, cmap.MissingCodeString)
	}

	if numMisses != 0 {
		common.Log.Debug("ERROR: Couldn't convert to unicode. Using input.\n"+
			"\tnumChars=%d numMisses=%d\n"+
			"\tfont=%s",
			len(charcodes), numMisses, font)
	}

	return charstrings, len(charstrings), numMisses
}

// ToPdfObject converts the PdfFont object to its PDF representation.
func (font *PdfFont) ToPdfObject() core.PdfObject {
	if t := font.actualFont(); t != nil {
		return t.ToPdfObject()
	}
	common.Log.Debug("ERROR: ToPdfObject Not implemented for font type=%T. Returning null object.",
		font.context)
	return core.MakeNull()
}

// Encoder returns the font's text encoder.
func (font *PdfFont) Encoder() textencoding.TextEncoder {
	t := font.actualFont()
	if t == nil {
		common.Log.Debug("ERROR: Encoder not implemented for font type=%T", font.context)
		// XXX: Should we return a default encoding?
		return nil
	}
	return t.Encoder()
}

// SetEncoder sets the encoding for the underlying font.
func (font *PdfFont) SetEncoder(encoder textencoding.TextEncoder) {
	t := font.actualFont()
	if t == nil {
		common.Log.Debug("ERROR: SetEncoder. Not implemented for font type=%#T", font.context)
		return
	}
	t.SetEncoder(encoder)
}

<<<<<<< HEAD
// GetGlyphCharMetrics returns the char metrics for glyph name `glyph`.
// TODO(peterwilliams97) There is nothing callers can do if no CharMetrics are found so we might as
//                       well give them 0 width. There is no need for the bool return.
func (font *PdfFont) GetGlyphCharMetrics(glyph string) (fonts.CharMetrics, bool) {
=======
// GetGlyphCharMetrics returns the specified char metrics for a specified glyph name.
func (font PdfFont) GetGlyphCharMetrics(glyph textencoding.GlyphName) (fonts.CharMetrics, bool) {
>>>>>>> 01a87efd
	t := font.actualFont()
	if t == nil {
		common.Log.Debug("ERROR: GetGlyphCharMetrics Not implemented for font type=%#T", font.context)
		return fonts.CharMetrics{GlyphName: glyph}, false
	}
	if m, ok := t.GetGlyphCharMetrics(glyph); ok {
		return m, true
	}
	if descriptor, err := font.GetFontDescriptor(); err == nil && descriptor != nil {
		return fonts.CharMetrics{GlyphName: glyph, Wx: descriptor.missingWidth}, true
	}

	common.Log.Debug("GetGlyphCharMetrics: No metrics for font=%s", font)
	return fonts.CharMetrics{GlyphName: glyph}, false
}

// GetCharMetrics returns the char metrics for character code `code`.
// How it works:
//  1) It calls the GetCharMetrics function for the underlying font, either a simple font or
//     a Type0 font. The underlying font GetCharMetrics() functions do direct charcode ➞  metrics
//     mappings.
//  2) If the underlying font's GetCharMetrics() doesn't have a CharMetrics for `code` then a
//     a CharMetrics with the FontDescriptor's /MissingWidth is returned.
//  3) If there is no /MissingWidth then a failure is returned.
// TODO(peterwilliams97) There is nothing callers can do if no CharMetrics are found so we might as
//                       well give them 0 width. There is no need for the bool return.
// TODO(gunnsth): Reconsider whether needed or if can map via GlyphName.
func (font *PdfFont) GetCharMetrics(code uint16) (fonts.CharMetrics, bool) {
	var nometrics fonts.CharMetrics

	// XXX(peterwilliams97) pdfFontType0.GetCharMetrics() calls pdfCIDFontType2.GetCharMetrics()
	// through this function. Would it be more straightforward for pdfFontType0.GetCharMetrics() to
	// call pdfCIDFontType0.GetCharMetrics() and pdfCIDFontType2.GetCharMetrics() directly?

	switch t := font.context.(type) {
	case *pdfFontSimple:
		if m, ok := t.GetCharMetrics(code); ok {
			return m, ok
		}
	case *pdfFontType0:
		if m, ok := t.GetCharMetrics(code); ok {
			return m, ok
		}
	case *pdfCIDFontType0:
		if m, ok := t.GetCharMetrics(code); ok {
			return m, ok
		}
	case *pdfCIDFontType2:
		if m, ok := t.GetCharMetrics(code); ok {
			return m, ok
		}
	default:
		common.Log.Debug("ERROR: GetCharMetrics not implemented for font type=%T.", font.context)
		return nometrics, false
	}

	if descriptor, err := font.GetFontDescriptor(); err == nil && descriptor != nil {
		return fonts.CharMetrics{Wx: descriptor.missingWidth}, true
	}

	common.Log.Debug("GetCharMetrics: No metrics for font=%s", font)
	return nometrics, false
}

// GetRuneCharMetrics returns the char metrics for rune `r`.
// TODO(peterwilliams97) There is nothing callers can do if no CharMetrics are found so we might as
//                       well give them 0 width. There is no need for the bool return.
func (font *PdfFont) GetRuneCharMetrics(r rune) (fonts.CharMetrics, bool) {
	var nometrics fonts.CharMetrics

	encoder := font.Encoder()
	if encoder != nil {

		glyph, found := encoder.RuneToGlyph(r)
		if !found {
			common.Log.Debug("Error! Glyph not found for rune=%s %s", r, font.String())
		} else {
			m, ok := font.GetGlyphCharMetrics(glyph)
			if ok {
				return m, true
			}
		}
		common.Log.Debug("ERROR: Metrics not found for rune=%+v glyph=%#q %s", r, glyph, font)
	}
	if descriptor, err := font.GetFontDescriptor(); err == nil && descriptor != nil {
		return fonts.CharMetrics{Wx: descriptor.missingWidth}, true
	}

	common.Log.Debug("GetRuneCharMetrics: No metrics for font=%s", font)
	return nometrics, false
}

// actualFont returns the Font in font.context
// NOTE(gunnsth): Actually this only sanity checks the font.context as the returned font will be
// wrapped in an interface.
func (font *PdfFont) actualFont() fonts.Font {
	if font.context == nil {
		common.Log.Debug("ERROR: actualFont. context is nil. font=%s", font)
	}
	switch t := font.context.(type) {
	case *pdfFontSimple:
		return t
	case *pdfFontType0:
		return t
	case *pdfCIDFontType0:
		return t
	case *pdfCIDFontType2:
		return t
	default:
		common.Log.Debug("ERROR: actualFont. Unknown font type %T. font=%s", t, font)
		return nil
	}
}

// baseFields returns the fields of `font`.context that are common to all PDF fonts.
func (font *PdfFont) baseFields() *fontCommon {
	if font.context == nil {
		common.Log.Debug("ERROR: baseFields. context is nil.")
		return nil
	}
	switch t := font.context.(type) {
	case *pdfFontSimple:
		return t.baseFields()
	case *pdfFontType0:
		return t.baseFields()
	case *pdfCIDFontType0:
		return t.baseFields()
	case *pdfCIDFontType2:
		return t.baseFields()
	default:
		common.Log.Debug("ERROR: base. Unknown font type %T. font=%s", t, font.String())
		return nil
	}
}

// fontCommon represents the fields that are common to all PDF fonts.
type fontCommon struct {
	// All fonts have these fields.
	basefont string // The font's "BaseFont" field.
	subtype  string // The font's "Subtype" field.
	name     string

	// These are optional fields in the PDF font.
	toUnicode core.PdfObject // The stream containing toUnicodeCmap. We keep it around for ToPdfObject.

	// These objects are computed from optional fields in the PDF font.
	toUnicodeCmap  *cmap.CMap         // Computed from "ToUnicode".
	fontDescriptor *PdfFontDescriptor // Computed from "FontDescriptor".

	// objectNumber helps us find the font in the PDF being processed. This helps with debugging.
	objectNumber int64
}

// asPdfObjectDictionary returns `base` as a core.PdfObjectDictionary.
// It is for use in font ToPdfObject functions.
// NOTE: The returned dict's "Subtype" field is set to `subtype` if `base` doesn't have a subtype.
func (base fontCommon) asPdfObjectDictionary(subtype string) *core.PdfObjectDictionary {

	if subtype != "" && base.subtype != "" && subtype != base.subtype {
		common.Log.Debug("ERROR: asPdfObjectDictionary. Overriding subtype to %#q %s", subtype, base)
	} else if subtype == "" && base.subtype == "" {
		common.Log.Debug("ERROR: asPdfObjectDictionary no subtype. font=%s", base)
	} else if base.subtype == "" {
		base.subtype = subtype
	}

	d := core.MakeDict()
	d.Set("Type", core.MakeName("Font"))
	d.Set("BaseFont", core.MakeName(base.basefont))
	d.Set("Subtype", core.MakeName(base.subtype))

	if base.fontDescriptor != nil {
		d.Set("FontDescriptor", base.fontDescriptor.ToPdfObject())
	}
	if base.toUnicode != nil {
		d.Set("ToUnicode", base.toUnicode)
	} else if base.toUnicodeCmap != nil {
		data := base.toUnicodeCmap.Bytes()
		o, err := core.MakeStream(data, nil)
		if err != nil {
			common.Log.Debug("MakeStream failed. err=%v", err)
		} else {
			d.Set("ToUnicode", o)
		}
	}
	return d
}

// String returns a string that describes `base`.
func (base fontCommon) String() string {
	return fmt.Sprintf("FONT{%s}", base.coreString())
}

// coreString returns the contents of fontCommon.String() without the FONT{} wrapper.
func (base fontCommon) coreString() string {
	descriptor := ""
	if base.fontDescriptor != nil {
		descriptor = base.fontDescriptor.String()
	}
	return fmt.Sprintf("%#q %#q %q obj=%d ToUnicode=%t flags=0x%0x %s",
		base.subtype, base.basefont, base.name, base.objectNumber, base.toUnicode != nil,
		base.fontFlags(), descriptor)
}

func (base fontCommon) fontFlags() int {
	if base.fontDescriptor == nil {
		return 0
	}
	return base.fontDescriptor.flags
}

// isCIDFont returns true if `base` is a CID font.
func (base fontCommon) isCIDFont() bool {
	if base.subtype == "" {
		common.Log.Debug("ERROR: isCIDFont. context is nil. font=%s", base)
	}
	isCID := false
	switch base.subtype {
	case "Type0", "CIDFontType0", "CIDFontType2":
		isCID = true
	}
	common.Log.Trace("isCIDFont: isCID=%t font=%s", isCID, base)
	return isCID
}

// newFontBaseFieldsFromPdfObject returns `fontObj` as a dictionary the common fields from that
// dictionary in the fontCommon return.  If there is a problem an error is returned.
// The fontCommon is the group of fields common to all PDF fonts.
func newFontBaseFieldsFromPdfObject(fontObj core.PdfObject) (*core.PdfObjectDictionary, *fontCommon,
	error) {
	font := &fontCommon{}

	if obj, ok := fontObj.(*core.PdfIndirectObject); ok {
		font.objectNumber = obj.ObjectNumber
	}

	d, ok := core.GetDict(fontObj)
	if !ok {
		common.Log.Debug("ERROR: Font not given by a dictionary (%T)", fontObj)
		return nil, nil, ErrFontNotSupported
	}

	objtype, ok := core.GetNameVal(d.Get("Type"))
	if !ok {
		common.Log.Debug("ERROR: Font Incompatibility. Type (Required) missing")
		return nil, nil, ErrRequiredAttributeMissing
	}
	if objtype != "Font" {
		common.Log.Debug("ERROR: Font Incompatibility. Type=%q. Should be %q.", objtype, "Font")
		return nil, nil, core.ErrTypeError
	}

	subtype, ok := core.GetNameVal(d.Get("Subtype"))
	if !ok {
		common.Log.Debug("ERROR: Font Incompatibility. Subtype (Required) missing")
		return nil, nil, ErrRequiredAttributeMissing
	}
	font.subtype = subtype

	name, ok := core.GetNameVal(d.Get("Name"))
	if ok {
		font.name = name
	}

	if subtype == "Type3" {
		common.Log.Debug("ERROR: Type 3 font not supprted. d=%s", d)
		return nil, nil, ErrFontNotSupported
	}

	basefont, ok := core.GetNameVal(d.Get("BaseFont"))
	if !ok {
		common.Log.Debug("ERROR: Font Incompatibility. BaseFont (Required) missing")
		return nil, nil, ErrRequiredAttributeMissing
	}
	font.basefont = basefont

	obj := d.Get("FontDescriptor")
	if obj != nil {
		fontDescriptor, err := newPdfFontDescriptorFromPdfObject(obj)
		if err != nil {
			common.Log.Debug("ERROR: Bad font descriptor. err=%v", err)
			return nil, nil, err
		}
		font.fontDescriptor = fontDescriptor
	}

	toUnicode := d.Get("ToUnicode")
	if toUnicode != nil {
		font.toUnicode = core.TraceToDirectObject(toUnicode)
		codemap, err := toUnicodeToCmap(font.toUnicode, font)
		if err != nil {
			return nil, nil, err
		}
		font.toUnicodeCmap = codemap
	}

	return d, font, nil
}

// toUnicodeToCmap returns a CMap of `toUnicode` if it exists.
func toUnicodeToCmap(toUnicode core.PdfObject, font *fontCommon) (*cmap.CMap, error) {
	toUnicodeStream, ok := core.GetStream(toUnicode)
	if !ok {
		common.Log.Debug("ERROR: toUnicodeToCmap: Not a stream (%T)", toUnicode)
		return nil, core.ErrTypeError
	}
	data, err := core.DecodeStream(toUnicodeStream)
	if err != nil {
		return nil, err
	}

	cm, err := cmap.LoadCmapFromData(data, !font.isCIDFont())
	if err != nil {
		// Show the object number of the bad cmap to help with debugging.
		common.Log.Debug("ERROR: ObjectNumber=%d err=%v", toUnicodeStream.ObjectNumber, err)
	}
	return cm, err
}

// 9.8.2 Font Descriptor Flags (page 283)
const (
	fontFlagFixedPitch  = 0x00001
	fontFlagSerif       = 0x00002
	fontFlagSymbolic    = 0x00004
	fontFlagScript      = 0x00008
	fontFlagNonsymbolic = 0x00020
	fontFlagItalic      = 0x00040
	fontFlagAllCap      = 0x10000
	fontFlagSmallCap    = 0x20000
	fontFlagForceBold   = 0x40000
)

// PdfFontDescriptor specifies metrics and other attributes of a font and can refer to a FontFile
// for embedded fonts.
// 9.8 Font Descriptors (page 281)
type PdfFontDescriptor struct {
	FontName     core.PdfObject
	FontFamily   core.PdfObject
	FontStretch  core.PdfObject
	FontWeight   core.PdfObject
	Flags        core.PdfObject
	FontBBox     core.PdfObject
	ItalicAngle  core.PdfObject
	Ascent       core.PdfObject
	Descent      core.PdfObject
	Leading      core.PdfObject
	CapHeight    core.PdfObject
	XHeight      core.PdfObject
	StemV        core.PdfObject
	StemH        core.PdfObject
	AvgWidth     core.PdfObject
	MaxWidth     core.PdfObject
	MissingWidth core.PdfObject
	FontFile     core.PdfObject // PFB
	FontFile2    core.PdfObject // TTF
	FontFile3    core.PdfObject // OTF / CFF
	CharSet      core.PdfObject

	flags        int
	missingWidth float64
	*fontFile
	fontFile2 *fonts.TtfType

	// Additional entries for CIDFonts
	Style  core.PdfObject
	Lang   core.PdfObject
	FD     core.PdfObject
	CIDSet core.PdfObject

	// Container.
	container *core.PdfIndirectObject
}

// GetDescent returns the Descent of the font `descriptor`.
func (descriptor *PdfFontDescriptor) GetDescent() (float64, error) {
	return core.GetNumberAsFloat(descriptor.Descent)
}

// GetAscent returns the Ascent of the font `descriptor`.
func (descriptor *PdfFontDescriptor) GetAscent() (float64, error) {
	return core.GetNumberAsFloat(descriptor.Ascent)
}

// GetCapHeight returns the CapHeight of the font `descriptor`.
func (descriptor *PdfFontDescriptor) GetCapHeight() (float64, error) {
	return core.GetNumberAsFloat(descriptor.CapHeight)
}

// String returns a string describing the font descriptor.
func (descriptor *PdfFontDescriptor) String() string {
	parts := []string{}
	if descriptor.FontName != nil {
		parts = append(parts, descriptor.FontName.String())
	}
	if descriptor.FontFamily != nil {
		parts = append(parts, descriptor.FontFamily.String())
	}
	if descriptor.fontFile != nil {
		parts = append(parts, descriptor.fontFile.String())
	}
	if descriptor.fontFile2 != nil {
		parts = append(parts, descriptor.fontFile2.String())
	}
	parts = append(parts, fmt.Sprintf("FontFile3=%t", descriptor.FontFile3 != nil))

	return fmt.Sprintf("FONT_DESCRIPTOR{%s}", strings.Join(parts, ", "))
}

// newPdfFontDescriptorFromPdfObject loads the font descriptor from a core.PdfObject.  Can either be a
// *PdfIndirectObject or a *core.PdfObjectDictionary.
func newPdfFontDescriptorFromPdfObject(obj core.PdfObject) (*PdfFontDescriptor, error) {
	descriptor := &PdfFontDescriptor{}

	if ind, is := obj.(*core.PdfIndirectObject); is {
		descriptor.container = ind
		obj = ind.PdfObject
	}

	d, ok := obj.(*core.PdfObjectDictionary)
	if !ok {
		common.Log.Debug("ERROR: FontDescriptor not given by a dictionary (%T)", obj)
		return nil, core.ErrTypeError
	}

	if obj := d.Get("FontName"); obj != nil {
		descriptor.FontName = obj
	} else {
		common.Log.Debug("Incompatibility: FontName (Required) missing")
	}
	fontname, _ := core.GetName(descriptor.FontName)

	if obj := d.Get("Type"); obj != nil {
		oname, is := obj.(*core.PdfObjectName)
		if !is || string(*oname) != "FontDescriptor" {
			common.Log.Debug("Incompatibility: Font descriptor Type invalid (%T) font=%q %T",
				obj, fontname, descriptor.FontName)
		}
	} else {
		common.Log.Trace("Incompatibility: Type (Required) missing. font=%q %T",
			fontname, descriptor.FontName)
	}

	descriptor.FontFamily = d.Get("FontFamily")
	descriptor.FontStretch = d.Get("FontStretch")
	descriptor.FontWeight = d.Get("FontWeight")
	descriptor.Flags = d.Get("Flags")
	descriptor.FontBBox = d.Get("FontBBox")
	descriptor.ItalicAngle = d.Get("ItalicAngle")
	descriptor.Ascent = d.Get("Ascent")
	descriptor.Descent = d.Get("Descent")
	descriptor.Leading = d.Get("Leading")
	descriptor.CapHeight = d.Get("CapHeight")
	descriptor.XHeight = d.Get("XHeight")
	descriptor.StemV = d.Get("StemV")
	descriptor.StemH = d.Get("StemH")
	descriptor.AvgWidth = d.Get("AvgWidth")
	descriptor.MaxWidth = d.Get("MaxWidth")
	descriptor.MissingWidth = d.Get("MissingWidth")
	descriptor.FontFile = d.Get("FontFile")
	descriptor.FontFile2 = d.Get("FontFile2")
	descriptor.FontFile3 = d.Get("FontFile3")
	descriptor.CharSet = d.Get("CharSet")
	descriptor.Style = d.Get("Style")
	descriptor.Lang = d.Get("Lang")
	descriptor.FD = d.Get("FD")
	descriptor.CIDSet = d.Get("CIDSet")

	if descriptor.Flags != nil {
		if flags, ok := core.GetIntVal(descriptor.Flags); ok {
			descriptor.flags = flags
		}
	}
	if descriptor.MissingWidth != nil {
		if missingWidth, err := core.GetNumberAsFloat(descriptor.MissingWidth); err == nil {
			descriptor.missingWidth = missingWidth
		}
	}

	if descriptor.FontFile != nil {
		fontFile, err := newFontFileFromPdfObject(descriptor.FontFile)
		if err != nil {
			return descriptor, err
		}
		common.Log.Trace("fontFile=%s", fontFile)
		descriptor.fontFile = fontFile
	}
	if descriptor.FontFile2 != nil {
		fontFile2, err := fonts.NewFontFile2FromPdfObject(descriptor.FontFile2)
		if err != nil {
			return descriptor, err
		}
		common.Log.Trace("fontFile2=%s", fontFile2.String())
		descriptor.fontFile2 = &fontFile2
	}
	return descriptor, nil
}

// ToPdfObject returns the PdfFontDescriptor as a PDF dictionary inside an indirect object.
func (descriptor *PdfFontDescriptor) ToPdfObject() core.PdfObject {
	d := core.MakeDict()
	if descriptor.container == nil {
		descriptor.container = &core.PdfIndirectObject{}
	}
	descriptor.container.PdfObject = d

	d.Set("Type", core.MakeName("FontDescriptor"))

	if descriptor.FontName != nil {
		d.Set("FontName", descriptor.FontName)
	}

	if descriptor.FontFamily != nil {
		d.Set("FontFamily", descriptor.FontFamily)
	}

	if descriptor.FontStretch != nil {
		d.Set("FontStretch", descriptor.FontStretch)
	}

	if descriptor.FontWeight != nil {
		d.Set("FontWeight", descriptor.FontWeight)
	}

	if descriptor.Flags != nil {
		d.Set("Flags", descriptor.Flags)
	}

	if descriptor.FontBBox != nil {
		d.Set("FontBBox", descriptor.FontBBox)
	}

	if descriptor.ItalicAngle != nil {
		d.Set("ItalicAngle", descriptor.ItalicAngle)
	}

	if descriptor.Ascent != nil {
		d.Set("Ascent", descriptor.Ascent)
	}

	if descriptor.Descent != nil {
		d.Set("Descent", descriptor.Descent)
	}

	if descriptor.Leading != nil {
		d.Set("Leading", descriptor.Leading)
	}

	if descriptor.CapHeight != nil {
		d.Set("CapHeight", descriptor.CapHeight)
	}

	if descriptor.XHeight != nil {
		d.Set("XHeight", descriptor.XHeight)
	}

	if descriptor.StemV != nil {
		d.Set("StemV", descriptor.StemV)
	}

	if descriptor.StemH != nil {
		d.Set("StemH", descriptor.StemH)
	}

	if descriptor.AvgWidth != nil {
		d.Set("AvgWidth", descriptor.AvgWidth)
	}

	if descriptor.MaxWidth != nil {
		d.Set("MaxWidth", descriptor.MaxWidth)
	}

	if descriptor.MissingWidth != nil {
		d.Set("MissingWidth", descriptor.MissingWidth)
	}

	if descriptor.FontFile != nil {
		d.Set("FontFile", descriptor.FontFile)
	}

	if descriptor.FontFile2 != nil {
		d.Set("FontFile2", descriptor.FontFile2)
	}

	if descriptor.FontFile3 != nil {
		d.Set("FontFile3", descriptor.FontFile3)
	}

	if descriptor.CharSet != nil {
		d.Set("CharSet", descriptor.CharSet)
	}

	if descriptor.Style != nil {
		d.Set("FontName", descriptor.FontName)
	}

	if descriptor.Lang != nil {
		d.Set("Lang", descriptor.Lang)
	}

	if descriptor.FD != nil {
		d.Set("FD", descriptor.FD)
	}

	if descriptor.CIDSet != nil {
		d.Set("CIDSet", descriptor.CIDSet)
	}

	return descriptor.container
}<|MERGE_RESOLUTION|>--- conflicted
+++ resolved
@@ -492,15 +492,10 @@
 	t.SetEncoder(encoder)
 }
 
-<<<<<<< HEAD
 // GetGlyphCharMetrics returns the char metrics for glyph name `glyph`.
 // TODO(peterwilliams97) There is nothing callers can do if no CharMetrics are found so we might as
 //                       well give them 0 width. There is no need for the bool return.
-func (font *PdfFont) GetGlyphCharMetrics(glyph string) (fonts.CharMetrics, bool) {
-=======
-// GetGlyphCharMetrics returns the specified char metrics for a specified glyph name.
-func (font PdfFont) GetGlyphCharMetrics(glyph textencoding.GlyphName) (fonts.CharMetrics, bool) {
->>>>>>> 01a87efd
+func (font *PdfFont) GetGlyphCharMetrics(glyph textencoding.GlyphName) (fonts.CharMetrics, bool) {
 	t := font.actualFont()
 	if t == nil {
 		common.Log.Debug("ERROR: GetGlyphCharMetrics Not implemented for font type=%#T", font.context)
