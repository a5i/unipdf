--- conflicted
+++ resolved
@@ -89,23 +89,6 @@
 
 	// If specified by a name directly: Device colorspace or Pattern.
 	if csName != nil {
-<<<<<<< HEAD
-		if *csName == "DeviceGray" {
-			cs := NewPdfColorspaceDeviceGray()
-			return cs, nil
-		} else if *csName == "DeviceRGB" {
-			cs := NewPdfColorspaceDeviceRGB()
-			return cs, nil
-		} else if *csName == "DeviceCMYK" {
-			cs := NewPdfColorspaceDeviceCMYK()
-			return cs, nil
-		} else if *csName == "Pattern" {
-			cs := NewPdfColorspaceSpecialPattern()
-			return cs, nil
-		} else {
-			common.Log.Error("Unknown colorspace %s", *csName)
-			return nil, errors.New("unknown colorspace")
-=======
 		switch *csName {
 		case "DeviceGray":
 			return NewPdfColorspaceDeviceGray(), nil
@@ -118,7 +101,6 @@
 		default:
 			common.Log.Debug("ERROR: Unknown colorspace %s", *csName)
 			return nil, ErrRangeError
->>>>>>> b51d97d4
 		}
 	}
 
@@ -127,57 +109,18 @@
 		if container == nil {
 			csObject = csArray
 		}
-<<<<<<< HEAD
-
-		if name, is := csArray.Get(0).(*PdfObjectName); is {
-			if *name == "DeviceGray" && csArray.Len() == 1 {
-				cs := NewPdfColorspaceDeviceGray()
-				return cs, nil
-			} else if *name == "DeviceRGB" && csArray.Len() == 1 {
-				cs := NewPdfColorspaceDeviceRGB()
-				return cs, nil
-			} else if *name == "DeviceCMYK" && csArray.Len() == 1 {
-				cs := NewPdfColorspaceDeviceCMYK()
-				return cs, nil
-			} else if *name == "CalGray" {
-				cs, err := newPdfColorspaceCalGrayFromPdfObject(csObject)
-				return cs, err
-			} else if *name == "CalRGB" {
-				cs, err := newPdfColorspaceCalRGBFromPdfObject(csObject)
-				return cs, err
-			} else if *name == "Lab" {
-				cs, err := newPdfColorspaceLabFromPdfObject(csObject)
-				return cs, err
-			} else if *name == "ICCBased" {
-				cs, err := newPdfColorspaceICCBasedFromPdfObject(csObject)
-				return cs, err
-			} else if *name == "Pattern" {
-				cs, err := newPdfColorspaceSpecialPatternFromPdfObject(csObject)
-				return cs, err
-			} else if *name == "Indexed" {
-				cs, err := newPdfColorspaceSpecialIndexedFromPdfObject(csObject)
-				return cs, err
-			} else if *name == "Separation" {
-				cs, err := newPdfColorspaceSpecialSeparationFromPdfObject(csObject)
-				return cs, err
-			} else if *name == "DeviceN" {
-				cs, err := newPdfColorspaceDeviceNFromPdfObject(csObject)
-				return cs, err
-			} else {
-=======
-		firstEl := TraceToDirectObject((*csArray)[0])
-		if name, isName := firstEl.(*PdfObjectName); isName {
-			switch *name {
+		if name, found := GetName(csArray.Get(0)); found {
+			switch name.String() {
 			case "DeviceGray":
-				if len(*csArray) == 1 {
+				if csArray.Len() == 1 {
 					return NewPdfColorspaceDeviceGray(), nil
 				}
 			case "DeviceRGB":
-				if len(*csArray) == 1 {
+				if csArray.Len() == 1 {
 					return NewPdfColorspaceDeviceRGB(), nil
 				}
 			case "DeviceCMYK":
-				if len(*csArray) == 1 {
+				if csArray.Len() == 1 {
 					return NewPdfColorspaceDeviceCMYK(), nil
 				}
 			case "CalGray":
@@ -197,18 +140,13 @@
 			case "DeviceN":
 				return newPdfColorspaceDeviceNFromPdfObject(csObject)
 			default:
->>>>>>> b51d97d4
 				common.Log.Debug("Array with invalid name: %s", *name)
 			}
 		}
 	}
 
 	common.Log.Debug("PDF File Error: Colorspace type error: %s", obj.String())
-<<<<<<< HEAD
-	return nil, errors.New("type error")
-=======
 	return nil, ErrTypeCheck
->>>>>>> b51d97d4
 }
 
 // DetermineColorspaceNameFromPdfObject determines PDF colorspace from a PdfObject.  Returns the colorspace name and
