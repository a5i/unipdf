/*
 * This file is subject to the terms and conditions defined in
 * file 'LICENSE.md', which is part of this source code package.
 */

package model_test

import (
	"errors"
	"fmt"
	"io/ioutil"
	"strings"
	"testing"

	"github.com/unidoc/unidoc/common"
	"github.com/unidoc/unidoc/pdf/core"
	"github.com/unidoc/unidoc/pdf/internal/testutils"
	"github.com/unidoc/unidoc/pdf/internal/textencoding"
	"github.com/unidoc/unidoc/pdf/model"
	"github.com/unidoc/unidoc/pdf/model/fonts"
)

func init() {
	common.SetLogger(common.NewConsoleLogger(common.LogLevelDebug))
}

var simpleFontDicts = []string{
	`<< /Type /Font
		/BaseFont /Courier-BoldOblique
		/Subtype /Type1
		>>`,
	`<< /Type /Font
		/BaseFont /Helvetica
		/Subtype /Type1
		/Encoding /WinAnsiEncoding
		>>`,
	`<< /Type /Font
		/BaseFont /Courier
		/Subtype /Type1
		/Encoding /WinAnsiEncoding
		>>`,
	`<< /Type /Font
		/BaseFont /Helvetica-Oblique
		/Subtype /Type1
		/Encoding /WinAnsiEncoding
		>>`,
	`<< /Type /Font
		/Subtype /Type1
		/FirstChar 71
		/LastChar 79
		/Widths [ 778 722 278 500 667 556 833 722 778 ]
		/Encoding /WinAnsiEncoding
		/BaseFont /AOMFKK+Helvetica
		>>`,
	`<< /Type /Font
		/Subtype /Type1
		/FirstChar 71
		/LastChar 79
		/Widths [ 778 722 278 500 667 556 833 722 778 ]
		/Encoding /WinAnsiEncoding
		/BaseFont /PETER+Helvetica
		/FontDescriptor <<
			/Type /FontDescriptor
			/Ascent 718
			/CapHeight 718
			/Descent -207
			/Flags 32
			/FontBBox [ -166 -225 1000 931 ]
			/FontName /PETER+Helvetica
			/ItalicAngle 0
			/StemV 88
			/XHeight 523
			/StemH 88
			/CharSet (/G/O)
			%/FontFile3 19 0 R
			>>
		>>`,
}

var compositeFontDicts = []string{
	`<< /Type /Font
		/Subtype /Type0
		/Encoding /Identity-H
		/DescendantFonts [<<
			/Type /Font
			/Subtype /CIDFontType2
			/BaseFont /FLDOLC+PingFangSC-Regular
			/CIDSystemInfo << /Registry (Adobe) /Ordering (Identity) /Supplement 0 >>
			/W [ ]
			/DW 1000
			/FontDescriptor <<
				/Type /FontDescriptor
				/FontName /FLDOLC+PingFangSC-Regular
				/Flags 4
				/FontBBox [-123 -263 1177 1003]
				/ItalicAngle 0
				/Ascent 972
				/Descent -232
				/CapHeight 864
				/StemV 70
				/XHeight 648
				/StemH 64
				/AvgWidth 1000
				/MaxWidth 1300
				% /FontFile3 182 0 R
				>>
			>>]
		/BaseFont /FLDOLC+PingFangSC-Regular
		>>`,
}

func TestNewStandard14Font(t *testing.T) {
	type expect struct {
		subtype  string
		basefont string
		fonts.CharMetrics
	}
	tests := map[fonts.StdFontName]expect{
		"Courier": {
			subtype:     "Type1",
			basefont:    "Courier",
			CharMetrics: fonts.CharMetrics{Wx: 600, Wy: 0}},
	}

	for in, expect := range tests {
		font, err := model.NewStandard14Font(in)
		if err != nil {
			t.Fatalf("%s: %v", in, err)
		}
		if font.Subtype() != expect.subtype || font.BaseFont() != expect.basefont {
			t.Fatalf("%s: expected BaseFont=%s SubType=%s, but got BaseFont=%s SubType=%s",
				in, expect.basefont, expect.subtype, font.BaseFont(), font.Subtype())
		}

		metrics, ok := font.GetGlyphCharMetrics("space")
		if !ok {
			t.Fatalf("%s: failed to get glyph metric", in)
		}
		if metrics.Wx != expect.Wx || metrics.Wy != expect.Wy {
			t.Fatalf("%s: expected glyph metrics is Wx=%f Wy=%f, but got Wx=%f Wy=%f",
				in, expect.Wx, expect.Wy, metrics.Wx, metrics.Wy)
		}
	}
}

// TestSimpleFonts checks that we correctly recreate simple fonts that we parse.
func TestSimpleFonts(t *testing.T) {
	for _, d := range simpleFontDicts {
		objFontObj(t, d)
	}
}

// TestStandardFontDict tests PDF object output of standard font.
// Importantly, this test makes sure that the output dictionary does not have an `Encoding`
// key and uses the encoding of the standard font (ZapfEncoding in this case).
func TestStandardFontOutputDict(t *testing.T) {
	zapfdb, err := model.NewStandard14Font(fonts.ZapfDingbatsName)
	if err != nil {
		t.Fatalf("Error: %v", err)
	}

	dict, ok := core.GetDict(zapfdb.ToPdfObject())
	if !ok {
		t.Fatalf("not a dict")
	}

	if len(dict.Keys()) != 3 {
		t.Fatalf("Incorrect number of keys (%d)", len(dict.Keys()))
	}

	ntype, ok := core.GetName(dict.Get("Type"))
	if !ok {
		t.Fatalf("invalid Type")
	}
	if ntype.String() != "Font" {
		t.Fatalf("Type != Font (%s)", ntype.String())
	}

	basef, ok := core.GetName(dict.Get("BaseFont"))
	if !ok {
		t.Fatalf("Invalid BaseFont")
	}
	if basef.String() != "ZapfDingbats" {
		t.Fatalf("BaseFont != ZapfDingbats (%s)", basef.String())
	}

	subtype, ok := core.GetName(dict.Get("Subtype"))
	if !ok {
		t.Fatalf("Invalid Subtype")
	}
	if subtype.String() != "Type1" {
		t.Fatalf("Subtype != Type1 (%s)", subtype.String())
	}
}

// Test loading a standard font from object and check the encoding and glyph metrics.
func TestLoadStandardFontEncodings(t *testing.T) {
	raw := `
	1 0 obj
	<< /Type /Font
		/BaseFont /Courier
		/Subtype /Type1
	>>
	endobj
	`

	r := model.NewReaderForText(raw)

	err := r.ParseIndObjSeries()
	if err != nil {
		t.Fatalf("Failed loading indirect object series: %v", err)
	}

	// Load the field from object number 1.
	obj, err := r.GetIndirectObjectByNumber(1)
	if err != nil {
		t.Fatalf("Failed to parse indirect obj (%s)", err)
	}

	font, err := model.NewPdfFontFromPdfObject(obj)
	if err != nil {
		t.Fatalf("Error: %v", err)
	}

	str := "Aabcdefg0123456790*"
	for _, r := range str {
		glyph, has := font.Encoder().RuneToGlyph(r)
		if !has {
			t.Fatalf("Encoder does not have '%c'", r)
		}

		_, has = font.GetGlyphCharMetrics(glyph)
		if !has {
			t.Fatalf("Loaded simple font not having glyph char metrics for %s", glyph)
		}
	}
}

// TestCompositeFonts checks that we correctly recreate composite fonts that we parse.
func TestCompositeFonts(t *testing.T) {
	for _, d := range compositeFontDicts {
		objFontObj(t, d)
	}
}

// TestCharcodeBytesToUnicode checks that CharcodeBytesToUnicode is working for the tests in
// ToUnicode cmap.
func TestCharcodeBytesToUnicode(t *testing.T) {
	for _, test := range charcodeBytesToUnicodeTest {
		test.check(t)
	}
}

// TestFontDescriptor checks that the builtin standard 14 font descriptors are working.
func TestFontDescriptor(t *testing.T) {
	type params struct {
		FontName   string
		FontFamily string
		Flags      uint
		FontBBox   [4]float64
		CapHeight  float64
		XHeight    float64
	}

	tests := map[model.Standard14Font]params{
		"Courier": params{
			FontName:   "Courier",
			FontFamily: "Courier",
			Flags:      0x0021,
			FontBBox:   [4]float64{-23, -250, 715, 805},
			CapHeight:  562,
			XHeight:    426,
		},
		"ZapfDingbats": params{
			FontName:   "ZapfDingbats",
			FontFamily: "ZapfDingbats",
			Flags:      0x0004,
			FontBBox:   [4]float64{-1, -143, 981, 820},
			CapHeight:  0,
			XHeight:    0,
		},
	}

	for fontName, expect := range tests {
		font := model.NewStandard14FontMustCompile(fontName)

		descriptor := font.FontDescriptor()
		if descriptor == nil {
			t.Fatalf("%#q: No descriptor.", fontName)
		}
		actualFontName, ok := core.GetNameVal(descriptor.FontName)
		if !ok {
			t.Fatalf("%#q: No FontName. descriptor=%+v", fontName, descriptor)
		}
		fontFamily, ok := core.GetNameVal(descriptor.FontFamily)
		if !ok {
			t.Fatalf("%#q: No FontFamily. descriptor=%+v", fontName, descriptor)
		}
		flags, ok := core.GetIntVal(descriptor.Flags)
		if !ok {
			t.Fatalf("%#q: No Flags. descriptor=%+v", fontName, descriptor)
		}
		arr, ok := core.GetArray(descriptor.FontBBox)
		if !ok {
			t.Fatalf("%#q: No FontBBox. descriptor=%+v", fontName, descriptor)
		}
		fontBBox := [4]float64{}
		for i := 0; i < 4; i++ {
			x, ok := core.GetFloatVal(arr.Get(i))
			if !ok {
				t.Fatalf("%#q: Bad FontBBox. descriptor=%+v", fontName, descriptor)
			}
			fontBBox[i] = x
		}

		capHeight, ok := core.GetFloatVal(descriptor.CapHeight)
		if !ok {
			t.Fatalf("%#q: No CapHeight. descriptor=%+v", fontName, descriptor)
		}
		xHeight, ok := core.GetFloatVal(descriptor.XHeight)
		if !ok {
			t.Fatalf("%#q: No XHeight. descriptor=%+v", fontName, descriptor)
		}

		actual := params{
			FontName:   actualFontName,
			FontFamily: fontFamily,
			Flags:      uint(flags),
			FontBBox:   fontBBox,
			CapHeight:  capHeight,
			XHeight:    xHeight,
		}

		if actual.FontName != expect.FontName ||
			actual.FontFamily != expect.FontFamily ||
			actual.Flags != expect.Flags ||
			actual.FontBBox != expect.FontBBox ||
			actual.CapHeight != expect.CapHeight {
			t.Fatalf("%s:\n\texpect=%+v\n\tactual=%+v", fontName, expect, actual)
		}
	}

}

var charcodeBytesToUnicodeTest = []fontFragmentTest{
	{"Helvetica built-in",
		"./testdata/font/simple.txt", 1,
		[]byte{32, 33, 34, 35, 36, 37, 38, 39, 40, 41, 42, 43, 44, 45, 46, 47, 48, 49, 50, 51, 52,
			53, 54, 55, 56, 57, 58, 59, 60, 61, 62, 63, 64, 65, 66, 67, 68, 69, 70, 71, 72, 73, 74,
			75, 76, 77, 78, 79, 80, 81, 82, 83, 84, 85, 86, 87, 88, 89, 90, 91, 92, 93, 94, 95, 96,
			97, 98, 99, 100, 101, 102, 103, 104, 105, 106, 107, 108, 109, 110, 111, 112, 113, 114,
			115, 116, 117, 118, 119, 120, 121, 122, 123, 124, 125, 126, 128, 130, 131, 132, 133,
			134, 135, 136, 137, 138, 139, 140, 142, 145, 146, 147, 148, 149, 150, 151, 152, 153,
			154, 155, 156, 158, 159, 161, 162, 163, 164, 165, 166, 167, 168, 169, 170, 171, 172,
			174, 175, 176, 177, 178, 179, 180, 181, 182, 183, 184, 185, 186, 187, 188, 189, 190,
			191, 192, 193, 194, 195, 196, 197, 198, 199, 200, 201, 202, 203, 204, 205, 206, 207,
			208, 209, 210, 211, 212, 213, 214, 215, 216, 217, 218, 219, 220, 221, 222, 223, 224,
			225, 226, 227, 228, 229, 230, 231, 232, 233, 234, 235, 236, 237, 238, 239, 240, 241,
			242, 243, 244, 245, 246, 247, 248, 249, 250, 251, 252, 253, 254, 255},
		" !\"#$%&'()*+,-./0123456789:;<=>?@ABCDEFGHIJKLMNOPQRSTUVWXYZ[\\]^_`" +
			"abcdefghijklmnopqrstuvwxyz{|}~€‚ƒ„…†‡ˆ‰Š‹OEŽ‘’“”•–—˜™š›oežŸ¡¢£¤¥¦§¨©ª«¬®¯°±²³´µ¶·" +
			"¸¹º»¼½¾¿ÀÁÂÃÄÅÆÇÈÉÊËÌÍÎÏÐÑÒÓÔÕÖ×ØÙÚÛÜÝÞfzàáâãäåæçèéêëìíîïðñòóôõö÷øùúûüýþÿ",
	},
	{"Symbol built-in",
		"./testdata/font/simple.txt", 3,
		[]byte{32, 33, 34, 35, 36, 37, 38, 39, 40, 41, 42, 43, 44, 45, 46, 47, 48, 49, 50, 51, 52,
			53, 54, 55, 56, 57, 58, 59, 60, 61, 62, 63, 64, 65, 66, 67, 68, 69, 70, 71, 72, 73, 74,
			75, 76, 77, 78, 79, 80, 81, 82, 83, 84, 85, 86, 87, 88, 89, 90, 91, 92, 93, 94, 95, 97,
			98, 99, 100, 101, 102, 103, 104, 105, 106, 107, 108, 109, 110, 111, 112, 113, 114, 115,
			116, 117, 118, 119, 120, 121, 122, 123, 124, 125, 126, 160, 161, 162, 163, 164, 165, 166,
			167, 168, 169, 170, 171, 172, 173, 174, 175, 176, 177, 178, 179, 180, 181, 182, 183, 184,
			185, 186, 187, 188, 191, 192, 193, 194, 195, 196, 197, 198, 199, 200, 201, 202, 203, 204,
			205, 206, 207, 208, 209, 213, 214, 215, 216, 217, 218, 219, 220, 221, 222, 223, 224, 225,
			229, 241, 242, 243, 245},
		" !∀#∃%&∋()∗+,−./0123456789:;<=>?≅ΑΒΧ∆ΕΦΓΗΙϑΚΛΜΝΟΠΘΡΣΤΥςΩΞΨΖ[∴]⊥_αβχδεφγηιϕκλµνοπθρστυϖω" +
			"ξψζ{|}∼€ϒ′≤⁄∞ƒ♣♦♥♠↔←↑→↓°±″≥×∝∂•÷≠≡≈…↵ℵℑℜ℘⊗⊕∅∩∪⊃⊇⊄⊂⊆∈∉∠∇∏√⋅¬∧∨⇔⇐⇑⇒⇓◊〈∑〉∫⌠⌡",
	},
	{"ZapfDingbats built-in",
		"./testdata/font/simple.txt", 4,
		[]byte{32, 33, 34, 35, 36, 37, 38, 39, 40, 41, 42, 43, 44, 45, 46, 47, 48, 49, 50, 51, 52,
			53, 54, 55, 56, 57, 58, 59, 60, 61, 62, 63, 64, 65, 66, 67, 68, 69, 70, 71, 72, 73, 74,
			75, 76, 77, 78, 79, 80, 81, 82, 83, 84, 85, 86, 87, 88, 89, 90, 91, 92, 93, 94, 95, 96,
			97, 98, 99, 100, 101, 102, 103, 104, 105, 106, 107, 108, 109, 110, 111, 112, 113, 114,
			115, 116, 117, 118, 119, 120, 121, 122, 123, 124, 125, 126, 161, 162, 163, 164, 165,
			166, 167, 168, 169, 170, 171, 172, 173, 174, 175, 176, 177, 178, 179, 180, 181, 182, 183,
			184, 185, 186, 187, 188, 189, 190, 191, 192, 193, 194, 195, 196, 197, 198, 199, 200, 201,
			202, 203, 204, 205, 206, 207, 208, 209, 210, 211, 212, 213, 214, 215, 216, 217, 218, 219,
			220, 221, 222, 223, 224, 225, 226, 227, 228, 229, 230, 231, 232, 233, 234, 235, 236, 237,
			238, 239, 241, 242, 243, 244, 245, 246, 247, 248, 249, 250, 251, 252, 253, 254},
		" ✁✂✃✄☎✆✇✈✉☛☞✌✍✎✏✐✑✒✓✔✕✖✗✘✙✚✛✜✝✞✟✠✡✢✣✤✥✦✧★✩✪✫✬✭✮✯✰✱✲✳✴✵✶✷✸✹✺✻✼✽✾✿❀❁❂❃❄❅❆❇❈❉❊❋●❍■❏❐❑❒▲▼◆❖◗" +
			"❘❙❚❛❜❝❞❡❢❣❤❥❦❧♣♦♥♠①②③④⑤⑥⑦⑧⑨⑩❶❷❸❹❺❻❼❽❾❿➀➁➂➃➄➅➆➇➈➉➊➋➌➍➎➏➐➑➒➓➔→↔↕" +
			"➘➙➚➛➜➝➞➟➠➡➢➣➤➥➦➧➨➩➪➫➬➭➮➯➱➲➳➴➵➶➷➸➹➺➻➼➽➾",
	},
	{"MacRoman encoding",
		"./testdata/font/axes.txt", 10,
		[]byte{32, 33, 34, 35, 36, 37, 38, 39, 40, 41, 42, 43, 44, 45, 46, 47, 48, 49, 50, 51, 52,
			53, 54, 55, 56, 57, 58, 59, 60, 61, 62, 63, 64, 65, 66, 67, 68, 69, 70, 71, 72, 73, 74,
			75, 76, 77, 78, 79, 80, 81, 82, 83, 84, 85, 86, 87, 88, 89, 90, 91, 92, 93, 94, 95, 96,
			97, 98, 99, 100, 101, 102, 103, 104, 105, 106, 107, 108, 109, 110, 111, 112, 113, 114,
			115, 116, 117, 118, 119, 120, 121, 122, 123, 124, 125, 126, 128, 129, 130, 131, 132, 133,
			134, 135, 136, 137, 138, 139, 140, 141, 142, 143, 144, 145, 146, 147, 148, 149, 150, 151,
			152, 153, 154, 155, 156, 157, 158, 159, 160, 161, 162, 163, 164, 165, 166, 167, 168, 169,
			170, 171, 172, 173, 174, 175, 176, 177, 178, 179, 180, 181, 182, 183, 184, 185, 186, 187,
			188, 189, 190, 191, 192, 193, 194, 195, 196, 197, 198, 199, 200, 201, 203, 204, 205, 206,
			207, 208, 209, 210, 211, 212, 213, 214, 215, 216, 217, 218, 219, 220, 221, 222, 223, 224,
			225, 226, 227, 228, 229, 230, 231, 232, 233, 234, 235, 236, 237, 238, 239, 241, 242, 243,
			244, 245, 246, 247, 248, 249, 250, 251, 252, 253, 254, 255},
		" !\"#$%&'()*+,-./0123456789:;<=>?@ABCDEFGHIJKLMNOPQRSTUVWXYZ[\\]^_`" +
			"abcdefghijklmnopqrstuvwxyz{|}~ÄÅÇÉÑÖÜáàâäãåçéèêëíìîïñóòôöõúùûü†°¢£§•¶fz®©™´¨≠ÆØ∞" +
			"±≤≥¥µ∂∑∏π∫ªºΩæø¿¡¬√ƒ≈∆«»…ÀÃÕOEoe–—“”‘’÷◊ÿŸ⁄€‹›fifl‡·‚„‰ÂÊÁËÈÍÎÏÌÓÔÒÚÛÙıˆ˜¯˘˙˚¸˝˛ˇ",
	},
	{"Test beginbfchar and beginbfrange cmap entries",
		"./testdata/font/Yemeni.txt", 470,
		[]byte{0x1, 0xa8, 0x1, 0xb3, 0x1, 0xc2, 0x1, 0xcc, 0x1, 0xe7, 0x1, 0xef, 0x1, 0xf3, 0x0,
			0x20, 0x1, 0xa2, 0x1, 0xfc, 0x2, 0x8, 0x1, 0xa6, 0x1, 0xe7, 0x0, 0x20, 0x2, 0xb, 0x0,
			0x20, 0x2, 0xf, 0x0, 0x20, 0x0, 0x20, 0x1, 0xdd, 0x0, 0x20, 0x0, 0xcd, 0x0, 0xce, 0x0,
			0xcf, 0x0, 0xd0, 0x0, 0xd1, 0x1, 0xa1, 0x0, 0x20, 0x1, 0xa9, 0x2, 0x1},
		"ﺔﺟﺮﺸﻓﻛﻟ ﺎﻨﻴﺒﻓ ﻷ ﻻ  ﻉ ٠١٢٣٤ﺍ ﺕﻭ",
	},
	{"TrueType font with ToUnicode cmap",
		"./testdata/font/print_alerts.txt", 9,
		[]byte{43, 40, 41, 34, 37, 42, 38, 49, 36, 38, 48, 34, 35, 36, 37, 35, 36, 58},
		"Alerts on printing",
	},
	{"Type0 font with ToUnicode cmap",
		"./testdata/font/CollazoBio.txt", 7,
		[]byte{255, 50, 255, 65, 255, 78, 255, 68, 255, 79, 255, 77, 0, 32, 0, 32, 255, 77, 255, 65,
			255, 84, 255, 82, 255, 73, 255, 67, 255, 69, 255, 83, 0, 46},
		"Ｒａｎｄｏｍ  ｍａｔｒｉｃｅｓ.",
	},
	{"Type1 font with FontFile entry",
		"./testdata/font/lm.txt", 7,
		[]byte{102, 65, 106, 66, 103},
		"{A|B}",
	},
	{"Type1 font with /Encoding with /Differences",
		"./testdata/font/noise-invariant.txt", 102,
		[]byte{96, 247, 39, 32, 147, 231, 148, 32, 232, 32, 193, 111, 180, 32, 105, 116,
			169, 115, 32, 204, 195, 196, 197, 198, 199, 168, 202, 206, 226, 234, 172, 245, 173, 151,
			177, 151, 178, 179, 183, 185, 188, 205, 184, 189},
		"‘ł’ “Ł” Ø `o´ it's ˝ˆ˜¯˘˙¨˚ˇªº‹ı›—–—†‡•„…˛¸‰",
	},
	{"base glyphs′",
		"./testdata/font/cover.txt", 11,
		[]byte{44, 45, 46, 48, 49, 50, 51, 53, 54, 55, 56, 58, 59,
			65, 66, 67, 68, 69, 70, 71, 72,
			84, 85,
			97, 98, 99, 100, 101, 102, 103, 104, 105, 106, 108, 109, 110, 111,
			114, 115, 116, 117},
		",-.01235678:;ABCDEFGHTUabcdefghijlmnorstu",
	},
	{"tex glyphs 48->′",
		"./testdata/font/noise-contrast.txt", 36,
		[]byte{33, 48, 65, 104, 149, 253},
		"!′Ah•ý",
	},
	{"tex2 glyphs ",
		"./testdata/font/Weil.txt", 30,
		[]byte{55, 0, 1, 2, 20, 24, 33, 50, 102, 103, 104, 105},
		"↦−·×≤∼→∈{}⟨⟩",
	},
	{"additional glyphs",
		"./testdata/font/noise-contrast.txt", 34,
		[]byte{32, 40, 48, 64, 80, 88, 65, 104, 149, 253},
		"({∑∑h•ý",
	},
	{".notdef glyphs",
		"./testdata/font/lec10.txt", 6,
		[]byte{59, 66},
		string([]rune{textencoding.MissingCodeRune, textencoding.MissingCodeRune}),
	},
	{"Numbered glyphs pattern 1",
		"./testdata/font/v14.txt", 14,
		[]byte{24, 25, 26, 27, 29},
		" ffifflfffi",
	},
	{"Glyph aliases",
		"./testdata/font/townes.txt", 10,
		[]byte{2, 3, 4, 5, 6, 7, 1, 8, 9, 5, 1, 10, 9, 5, 48},
		"Townes van Zan…",
	},
	{"Glyph `.` extensions. e.g. `integral.disp`",
		"./testdata/font/preview.txt", 156,
		[]byte{83, 0, 4, 67, 62, 64, 100, 65},
		"∫=≈≥∈<d>",
	},
	{"A potpourri of glyph naming conventions",
		"./testdata/font/Ingmar.txt", 144,
		[]byte{18, 20, 10, 11, 13, 14, 15, 16, 21, 22, 23, 25, 26, 27, 28, 29, 30,
			31, 33, 12, 17, 19, 24},
		"ʼ8ČŽĆřćĐĭűőftffiflfffičž!fbfkffl\u00a0",
	},
	{"Zapf Dingbats",
		"./testdata/font/estimation.txt", 122,
		[]byte{2, 3, 4, 5, 8, 9, 10, 11, 12, 13, 14},
		"✏✮✁☛❄❍❥❇◆✟✙",
	},
	{"Found these by trial and error",
		"./testdata/font/helminths.txt", 19,
		[]byte{1, 2, 3, 4, 5, 6, 7, 8, 9, 10, 11, 12, 13, 14, 15, 16, 17, 18, 19,
			20, 21, 22, 23, 24, 25, 26, 27, 28, 29, 30, 31,
			32, 33, 34, 35, 36, 37, 38, 39, 40, 41, 42, 43, 44, 45, 46, 47, 48, 49, 50, 51, 52,
			53, 54, 55, 56, 57, 58, 59, 60, 61, 62, 63, 64, 65, 66, 67, 68, 69, 70, 71, 72, 73, 74,
			75, 76, 77},
		" *ﺏﻁﻝﺍﺔﻴﻠﻜ،ﺕﺭﺘﻌﻤﺎﺠﻲﻨﻘﺩﻬ/ﻙﻭﻕﺃﻡﻋﻓﺴ٢٠٣ﻯﻥﺒﺸﺌﺱﻷ,ﺯﺤﺄﻀـﺓﺫ.)٤(٩ل٥٧٨ﻸﻰ%١ﺇ٦ﺡﻫﻱﻅﻐﺼﻑﺨﺀﻊLM",
	},
	{"Tesseract",
		"./testdata/font/tesseract.txt", 3,
		[]byte{0, 65, 0, 97,
			1, 2, 1, 65, 1, 97,
			12, 2, 12, 65, 12, 97,
			20, 65, 20, 97, 20, 255,
			42, 2, 42, 65, 42, 97,
			65, 66, 67, 255},
		"AaĂŁšంుౡᑁᑡᓿ⨂⩁⩡䅂䏿",
	},
}

type fontFragmentTest struct {
	description string
	filename    string
	objNum      int64
	data        []byte
	expected    string
}

func (f *fontFragmentTest) String() string {
	return fmt.Sprintf("TEST{%q file=%q obj=%d}", f.description, f.filename, f.objNum)
}

// check loads the font in PDF fragment `filename`, object number `objNum`, runs
// CharcodeBytesToUnicode on `data` and checks that output equals `expected`.
func (f *fontFragmentTest) check(t *testing.T) {
	common.Log.Debug("fontFragmentTest: %s", f)

	numObj, err := parsePdfFragment(f.filename)
	if err != nil {
		t.Errorf("Failed to parse. %s err=%v", f, err)
		return
	}
	fontObj, ok := numObj[f.objNum]
	if !ok {
		t.Errorf("fontFragmentTest: %s. Unknown object. %d", f, f.objNum)
		return
	}
	font, err := model.NewPdfFontFromPdfObject(fontObj)
	if err != nil {
		t.Errorf("fontFragmentTest: %s. Failed to create font. err=%v", f, err)
		return
	}

	actualText, numChars, numMisses := font.CharcodeBytesToUnicode(f.data)
	if numMisses != 0 {
		t.Errorf("Some codes not decoded %s. font=%s numMisses=%d", f, font, numMisses)
		return
	}
	if actualText != f.expected {
		t.Errorf("Incorrect decoding. %s encoding=%s\nexpected=%q\n  actual=%q",
			f, font.Encoder(), f.expected, actualText)
		act, exp := []rune(actualText), []rune(f.expected)
		if len(act) != len(exp) {
			t.Errorf("\texpected=%d actual=%d", len(exp), len(act))
		} else {
			for i, a := range act {
				e := exp[i]
				if a != e {
					t.Errorf("\ti=%d expected=0x%04x=%c actual=0x%04x=%c", i, e, e, a, a)
				}
			}
		}
	}
	if numChars != len([]rune(actualText)) {
		t.Errorf("Incorrect numChars. %s numChars=%d expected=%d\n%+v\n%c",
			f, numChars, len([]rune(actualText)), []rune(actualText), []rune(actualText))
	}
}

// objFontObj parses `fontDict` to a make a Font, creates a PDF object from the Font and checks that
// the new PDF object is the same as the input object
func objFontObj(t *testing.T, fontDict string) error {
	parser := core.NewParserFromString(fontDict)
	obj, err := parser.ParseDict()
	if err != nil {
		t.Errorf("objFontObj: Failed to parse dict obj. fontDict=%q err=%v", fontDict, err)
		return err
	}
	font, err := model.NewPdfFontFromPdfObject(obj)
	if err != nil {
		t.Errorf("Failed to parse font object. obj=%s err=%v", obj, err)
		return err
	}

	// Resolve all the indirect references in the font objects so we can compare their contents.
	obj1 := core.FlattenObject(obj)
	obj2 := core.FlattenObject(font.ToPdfObject())

	// Check that the reconstituted font is the same as the original.
	if !core.EqualObjects(obj1, obj2) {
		t.Errorf("Different objects.\nobj1=%s\nobj2=%s\nfont=%s", obj1, obj2, font)
		return errors.New("different objects")
	}

	return nil
}

// parsePdfFragment parses a file containing fragments of a PDF `filename` (see
// charcodeBytesToUnicodeTest) and returns a map of {object number: object} with indirect objects
// replaced by their values if they are in `filename`.
func parsePdfFragment(filename string) (map[int64]core.PdfObject, error) {
	data, err := ioutil.ReadFile(filename)
	if err != nil {
		return nil, err
	}
<<<<<<< HEAD
=======
	return parsePdfObjects(string(data))
}

// parsePdfObjects parses a fragment of a PDF `text` and returns a map of {object number: object}
// with indirect objects replaced by their values if they are in `text`.
func parsePdfObjects(text string) (map[int]core.PdfObject, error) {
	numObj := map[int]core.PdfObject{}
	parser := core.NewParserFromString(text)
	common.Log.Debug("parsePdfObjects")

	// Build the numObj {object number: object} map
	var nums []int
	for {
		obj, err := parser.ParseIndirectObject()
		common.Log.Debug("parsePdfObjects:  %T %v", obj, err)
		if err != nil {
			if err == io.EOF {
				break
			}
			common.Log.Debug("parsePdfObjects:  err=%v", err)
			return numObj, err
		}
		common.Log.Debug("parsePdfObjects: %d %T", len(numObj), obj)
		switch t := obj.(type) {
		case *core.PdfIndirectObject:
			numObj[int(t.ObjectNumber)] = obj
			nums = append(nums, int(t.ObjectNumber))
		case *core.PdfObjectStream:
			numObj[int(t.ObjectNumber)] = obj
			nums = append(nums, int(t.ObjectNumber))
		}
	}
>>>>>>> 650dbf80

	return testutils.ParseIndirectObjects(string(data))
}

// TestLoadedSimpleFontEncoding tests loading a simple font with a Differences encoding.
// It checks if the loaded font encoding has the expected characteristics.
func TestLoadedSimpleFontEncoding(t *testing.T) {
	rawpdf := `
59 0 obj
<</BaseFont /Helvetica/Encoding 60 0 R/Name /Helv/Subtype /Type1/Type /Font>>
endobj
60 0 obj
<</Differences [24 /breve /caron /circumflex /dotaccent /hungarumlaut /ogonek /ring /tilde 39 /quotesingle 96 /grave 128 /bullet /dagger /daggerdbl /ellipsis /emdash /endash /florin /fraction /guilsinglleft /guilsinglright /minus /perthousand /quotedblbase /quotedblleft /quotedblright /quoteleft /quoteright /quotesinglbase /trademark /fi /fl /Lslash /OE /Scaron /Ydieresis /Zcaron /dotlessi /lslash /oe /scaron /zcaron 160 /Euro 164 /currency 166 /brokenbar 168 /dieresis /copyright /ordfeminine 172 /logicalnot /.notdef /registered /macron /degree /plusminus /twosuperior /threesuperior /acute /mu 183 /periodcentered /cedilla /onesuperior /ordmasculine 188 /onequarter /onehalf /threequarters 192 /Agrave /Aacute /Acircumflex /Atilde /Adieresis /Aring /AE /Ccedilla /Egrave /Eacute /Ecircumflex /Edieresis /Igrave /Iacute /Icircumflex /Idieresis /Eth /Ntilde /Ograve /Oacute /Ocircumflex /Otilde /Odieresis /multiply /Oslash /Ugrave /Uacute /Ucircumflex /Udieresis /Yacute /Thorn /germandbls /agrave /aacute /acircumflex /atilde /adieresis /aring /ae /ccedilla /egrave /eacute /ecircumflex /edieresis /igrave /iacute /icircumflex /idieresis /eth /ntilde /ograve /oacute /ocircumflex /otilde /odieresis /divide /oslash /ugrave /uacute /ucircumflex /udieresis /yacute /thorn /ydieresis]/Type /Encoding>>
endobj
`

	objects, err := testutils.ParseIndirectObjects(rawpdf)
	if err != nil {
		t.Fatalf("Error: %v", err)
	}

	font, err := model.NewPdfFontFromPdfObject(objects[59])
	if err != nil {
		t.Fatalf("Error: %v", err)
	}

	// The expected encoding is StandardEncoding with the applied differences.
	baseEncoding := newStandandTextEncoder(t)

	differencesMap := map[textencoding.CharCode]textencoding.GlyphName{
		24:  `/breve`,
		25:  `/caron`,
		26:  `/circumflex`,
		27:  `/dotaccent`,
		28:  `/hungarumlaut`,
		29:  `/ogonek`,
		30:  `/ring`,
		31:  `/tilde`,
		39:  `/quotesingle`,
		96:  `/grave`,
		128: `/bullet`,
		129: `/dagger`,
		130: `/daggerdbl`,
		131: `/ellipsis`,
		132: `/emdash`,
		133: `/endash`,
		134: `/florin`,
		135: `/fraction`,
		136: `/guilsinglleft`,
		137: `/guilsinglright`,
		138: `/minus`,
		139: `/perthousand`,
		140: `/quotedblbase`,
		141: `/quotedblleft`,
		142: `/quotedblright`,
		143: `/quoteleft`,
		144: `/quoteright`,
		145: `/quotesinglbase`,
		146: `/trademark`,
		147: `/fi`,
		148: `/fl`,
		149: `/Lslash`,
		150: `/OE`,
		151: `/Scaron`,
		152: `/Ydieresis`,
		153: `/Zcaron`,
		154: `/dotlessi`,
		155: `/lslash`,
		156: `/oe`,
		157: `/scaron`,
		158: `/zcaron`,
		160: `/Euro`,
		164: `/currency`,
		166: `/brokenbar`,
		168: `/dieresis`,
		169: `/copyright`,
		170: `/ordfeminine`,
		172: `/logicalnot`,
		173: `/.notdef`,
		174: `/registered`,
		175: `/macron`,
		176: `/degree`,
		177: `/plusminus`,
		178: `/twosuperior`,
		179: `/threesuperior`,
		180: `/acute`,
		181: `/mu`,
		183: `/periodcentered`,
		184: `/cedilla`,
		185: `/onesuperior`,
		186: `/ordmasculine`,
		188: `/onequarter`,
		189: `/onehalf`,
		190: `/threequarters`,
		192: `/Agrave`,
		193: `/Aacute`,
		194: `/Acircumflex`,
		195: `/Atilde`,
		196: `/Adieresis`,
		197: `/Aring`,
		198: `/AE`,
		199: `/Ccedilla`,
		200: `/Egrave`,
		201: `/Eacute`,
		202: `/Ecircumflex`,
		203: `/Edieresis`,
		204: `/Igrave`,
		205: `/Iacute`,
		206: `/Icircumflex`,
		207: `/Idieresis`,
		208: `/Eth`,
		209: `/Ntilde`,
		210: `/Ograve`,
		211: `/Oacute`,
		212: `/Ocircumflex`,
		213: `/Otilde`,
		214: `/Odieresis`,
		215: `/multiply`,
		216: `/Oslash`,
		217: `/Ugrave`,
		218: `/Uacute`,
		219: `/Ucircumflex`,
		220: `/Udieresis`,
		221: `/Yacute`,
		222: `/Thorn`,
		223: `/germandbls`,
		224: `/agrave`,
		225: `/aacute`,
		226: `/acircumflex`,
		227: `/atilde`,
		228: `/adieresis`,
		229: `/aring`,
		230: `/ae`,
		231: `/ccedilla`,
		232: `/egrave`,
		233: `/eacute`,
		234: `/ecircumflex`,
		235: `/edieresis`,
		236: `/igrave`,
		237: `/iacute`,
		238: `/icircumflex`,
		239: `/idieresis`,
		240: `/eth`,
		241: `/ntilde`,
		242: `/ograve`,
		243: `/oacute`,
		244: `/ocircumflex`,
		245: `/otilde`,
		246: `/odieresis`,
		247: `/divide`,
		248: `/oslash`,
		249: `/ugrave`,
		250: `/uacute`,
		251: `/ucircumflex`,
		252: `/udieresis`,
		253: `/yacute`,
		254: `/thorn`,
		255: `/ydieresis`,
	}

	for ccode := textencoding.CharCode(32); ccode < 255; ccode++ {
		fontglyph, has := font.Encoder().CharcodeToGlyph(ccode)
		if !has {
			baseglyph, bad := baseEncoding.CharcodeToGlyph(ccode)
			if bad {
				t.Fatalf("font not having glyph for char code %d - whereas base encoding had '%s'", ccode, baseglyph)
			}
		}

		// Check if in differencesmap first.
		glyph, has := differencesMap[ccode]
		if has {
			glyph = textencoding.GlyphName(strings.Trim(string(glyph), `/`))
			if glyph != fontglyph {
				t.Fatalf("Mismatch for char code %d, font has: %s and expected is: %s (differences)", ccode, fontglyph, glyph)
			}

			continue
		}

		// If not in differences, should be according to StandardEncoding (base).
		glyph, has = baseEncoding.CharcodeToGlyph(ccode)
		if has && glyph != fontglyph {
			t.Fatalf("Mismatch for char code %d (%X), font has: %s and expected is: %s (StandardEncoding)", ccode, ccode, fontglyph, glyph)
		}
	}

}

// newStandandTextEncoder returns a SimpleEncoder that implements StandardEncoding.
// The non-symbolic standard 14 fonts have StandardEncoding.
func newStandandTextEncoder(t *testing.T) textencoding.SimpleEncoder {
	enc, err := textencoding.NewSimpleTextEncoder("StandardEncoding", nil)
	if err != nil {
		t.Fatalf("Error: %v", err)
	}
	return *enc
}<|MERGE_RESOLUTION|>--- conflicted
+++ resolved
@@ -262,7 +262,7 @@
 		XHeight    float64
 	}
 
-	tests := map[model.Standard14Font]params{
+	tests := map[fonts.StdFontName]params{
 		"Courier": params{
 			FontName:   "Courier",
 			FontFamily: "Courier",
@@ -611,41 +611,6 @@
 	if err != nil {
 		return nil, err
 	}
-<<<<<<< HEAD
-=======
-	return parsePdfObjects(string(data))
-}
-
-// parsePdfObjects parses a fragment of a PDF `text` and returns a map of {object number: object}
-// with indirect objects replaced by their values if they are in `text`.
-func parsePdfObjects(text string) (map[int]core.PdfObject, error) {
-	numObj := map[int]core.PdfObject{}
-	parser := core.NewParserFromString(text)
-	common.Log.Debug("parsePdfObjects")
-
-	// Build the numObj {object number: object} map
-	var nums []int
-	for {
-		obj, err := parser.ParseIndirectObject()
-		common.Log.Debug("parsePdfObjects:  %T %v", obj, err)
-		if err != nil {
-			if err == io.EOF {
-				break
-			}
-			common.Log.Debug("parsePdfObjects:  err=%v", err)
-			return numObj, err
-		}
-		common.Log.Debug("parsePdfObjects: %d %T", len(numObj), obj)
-		switch t := obj.(type) {
-		case *core.PdfIndirectObject:
-			numObj[int(t.ObjectNumber)] = obj
-			nums = append(nums, int(t.ObjectNumber))
-		case *core.PdfObjectStream:
-			numObj[int(t.ObjectNumber)] = obj
-			nums = append(nums, int(t.ObjectNumber))
-		}
-	}
->>>>>>> 650dbf80
 
 	return testutils.ParseIndirectObjects(string(data))
 }
