/*
 * This file is subject to the terms and conditions defined in
 * file 'LICENSE.md', which is part of this source code package.
 */

// Default writing implementation.  Basic output with version 1.3
// for compatibility.

package model

import (
	"bufio"
	"bytes"
	"encoding/binary"
	"errors"
	"fmt"
	"io"
	"strings"

	"github.com/unidoc/unidoc/common"
	"github.com/unidoc/unidoc/common/license"
	. "github.com/unidoc/unidoc/pdf/core"
	"github.com/unidoc/unidoc/pdf/core/security"
	"github.com/unidoc/unidoc/pdf/core/security/crypt"
	"github.com/unidoc/unidoc/pdf/model/fonts"
)

type crossReference struct {
	Type int
	// Type 1
	Offset     int64
	Generation int64 // and Type 0
	// Type 2
	ObjectNumber int // and Type 0
	Index        int
}

var pdfCreator = ""

func getPdfProducer() string {
	licenseKey := license.GetLicenseKey()
	return fmt.Sprintf("UniDoc v%s (%s) - http://unidoc.io", getUniDocVersion(), licenseKey.TypeToString())
}

func getPdfCreator() string {
	if len(pdfCreator) > 0 {
		return pdfCreator
	}

	// Return default.
	return "UniDoc - http://unidoc.io"
}

// SetPdfCreator sets the Creator attribute of the output PDF.
func SetPdfCreator(creator string) {
	pdfCreator = creator
}

// PdfWriter handles outputing PDF content.
type PdfWriter struct {
	root        *PdfIndirectObject
	pages       *PdfIndirectObject
	objects     []PdfObject
	objectsMap  map[PdfObject]bool // Quick lookup table.
	writer      *bufio.Writer
	writePos    int64 // Represents the current position within output file.
	outlines    []*PdfIndirectObject
	outlineTree *PdfOutlineTreeNode
	catalog     *PdfObjectDictionary
	fields      []PdfObject
	infoObj     *PdfIndirectObject

	// Encryption
	crypter     *PdfCrypt
	encryptDict *PdfObjectDictionary
	encryptObj  *PdfIndirectObject
	ids         *PdfObjectArray

	// PDF version
	majorVersion int
	minorVersion int

	// Objects to be followed up on prior to writing.
	// These are objects that are added and reference objects that are not included
	// for writing.
	// The map stores the object and the dictionary it is contained in.
	// Only way so we can access the dictionary entry later.
	pendingObjects map[PdfObject]*PdfObjectDictionary

	// Forms.
	acroForm *PdfAcroForm

	optimizer         Optimizer
	crossReferenceMap map[int]crossReference
	writeOffset       int64 // used by PdfAppender
	ObjNumOffset      int
	appendMode        bool
	appendToXrefs     XrefTable
}

// NewPdfWriter initializes a new PdfWriter.
func NewPdfWriter() PdfWriter {
	w := PdfWriter{}

	w.objectsMap = map[PdfObject]bool{}
	w.objects = []PdfObject{}
	w.pendingObjects = map[PdfObject]*PdfObjectDictionary{}

	// PDF Version.  Can be changed if using more advanced features in PDF.
	// By default it is set to 1.3.
	w.majorVersion = 1
	w.minorVersion = 3

	// Creation info.
	infoDict := MakeDict()
	infoDict.Set("Producer", MakeString(getPdfProducer()))
	infoDict.Set("Creator", MakeString(getPdfCreator()))
	infoObj := PdfIndirectObject{}
	infoObj.PdfObject = infoDict
	w.infoObj = &infoObj
	w.addObject(&infoObj)

	// Root catalog.
	catalog := PdfIndirectObject{}
	catalogDict := MakeDict()
	catalogDict.Set("Type", MakeName("Catalog"))
	catalog.PdfObject = catalogDict

	w.root = &catalog
	w.addObject(w.root)

	// Pages.
	pages := PdfIndirectObject{}
	pagedict := MakeDict()
	pagedict.Set("Type", MakeName("Pages"))
	kids := PdfObjectArray{}
	pagedict.Set("Kids", &kids)
	pagedict.Set("Count", MakeInteger(0))
	pages.PdfObject = pagedict

	w.pages = &pages
	w.addObject(w.pages)

	catalogDict.Set("Pages", &pages)
	w.catalog = catalogDict

	common.Log.Trace("Catalog %s", catalog)

	return w
}

// copyObject creates deep copy of the Pdf object and
// fills objectToObjectCopyMap to replace the old object to the copy of object if needed.
// Parameter objectToObjectCopyMap is needed to replace object references to its copies.
// Because many objects can contain references to another objects like pages to images.
func copyObject(obj PdfObject, objectToObjectCopyMap map[PdfObject]PdfObject) PdfObject {
	if newObj, ok := objectToObjectCopyMap[obj]; ok {
		return newObj
	}

	switch t := obj.(type) {
	case *PdfObjectArray:
		newObj := &PdfObjectArray{}
		objectToObjectCopyMap[obj] = newObj
		for _, val := range t.Elements() {
			newObj.Append(copyObject(val, objectToObjectCopyMap))
		}
		return newObj
	case *PdfObjectStreams:
		newObj := &PdfObjectStreams{PdfObjectReference: t.PdfObjectReference}
		objectToObjectCopyMap[obj] = newObj
		for _, val := range t.Elements() {
			newObj.Append(copyObject(val, objectToObjectCopyMap))
		}
		return newObj
	case *PdfObjectStream:
		newObj := &PdfObjectStream{
			Stream:             t.Stream,
			PdfObjectReference: t.PdfObjectReference,
		}
		objectToObjectCopyMap[obj] = newObj
		newObj.PdfObjectDictionary = copyObject(t.PdfObjectDictionary, objectToObjectCopyMap).(*PdfObjectDictionary)
		return newObj
	case *PdfObjectDictionary:
		newObj := MakeDict()
		objectToObjectCopyMap[obj] = newObj
		for _, key := range t.Keys() {
			val := t.Get(key)
			newObj.Set(key, copyObject(val, objectToObjectCopyMap))
		}
		return newObj
	case *PdfIndirectObject:
		newObj := &PdfIndirectObject{
			PdfObjectReference: t.PdfObjectReference,
		}
		objectToObjectCopyMap[obj] = newObj
		newObj.PdfObject = copyObject(t.PdfObject, objectToObjectCopyMap)
		return newObj
	case *PdfObjectString:
		newObj := &PdfObjectString{}
		*newObj = *t
		objectToObjectCopyMap[obj] = newObj
		return newObj
	case *PdfObjectName:
		newObj := PdfObjectName(*t)
		objectToObjectCopyMap[obj] = &newObj
		return &newObj
	case *PdfObjectNull:
		newObj := PdfObjectNull{}
		objectToObjectCopyMap[obj] = &newObj
		return &newObj
	case *PdfObjectInteger:
		newObj := PdfObjectInteger(*t)
		objectToObjectCopyMap[obj] = &newObj
		return &newObj
	case *PdfObjectReference:
		newObj := PdfObjectReference(*t)
		objectToObjectCopyMap[obj] = &newObj
		return &newObj
	case *PdfObjectFloat:
		newObj := PdfObjectFloat(*t)
		objectToObjectCopyMap[obj] = &newObj
		return &newObj
	case *PdfObjectBool:
		newObj := PdfObjectBool(*t)
		objectToObjectCopyMap[obj] = &newObj
		return &newObj
	default:
		common.Log.Info("TODO(a5i): implement copyObject for %+v", obj)
	}
	// return other objects as is
	return obj
}

// copyObjects makes objects copy and set as working.
func (w *PdfWriter) copyObjects() {
	objectToObjectCopyMap := make(map[PdfObject]PdfObject)
	objects := make([]PdfObject, len(w.objects))
	objectsMap := make(map[PdfObject]bool)
	for i, obj := range w.objects {
		newObject := copyObject(obj, objectToObjectCopyMap)
		objects[i] = newObject
		if w.objectsMap[obj] {
			objectsMap[newObject] = true
		}
	}

	w.objects = objects
	w.objectsMap = objectsMap
	w.infoObj = copyObject(w.infoObj, objectToObjectCopyMap).(*PdfIndirectObject)
	w.root = copyObject(w.root, objectToObjectCopyMap).(*PdfIndirectObject)
	if w.encryptObj != nil {
		w.encryptObj = copyObject(w.encryptObj, objectToObjectCopyMap).(*PdfIndirectObject)
	}
}

// SetVersion sets the PDF version of the output file.
func (w *PdfWriter) SetVersion(majorVersion, minorVersion int) {
	w.majorVersion = majorVersion
	w.minorVersion = minorVersion
}

// SetOCProperties sets the optional content properties.
func (w *PdfWriter) SetOCProperties(ocProperties PdfObject) error {
	dict := w.catalog

	if ocProperties != nil {
		common.Log.Trace("Setting OC Properties...")
		dict.Set("OCProperties", ocProperties)
		// Any risk of infinite loops?
		w.addObjects(ocProperties)
	}

	return nil
}

// SetOptimizer sets the optimizer to optimize PDF before writing.
func (w *PdfWriter) SetOptimizer(optimizer Optimizer) {
	w.optimizer = optimizer
}

// GetOptimizer returns current PDF optimizer.
func (w *PdfWriter) GetOptimizer() Optimizer {
	return w.optimizer
}

func (w *PdfWriter) hasObject(obj PdfObject) bool {
	// Check if already added.
	for _, o := range w.objects {
		// GH: May perform better to use a hash map to check if added?
		if o == obj {
			return true
		}
	}
	return false
}

// Adds the object to list of objects and returns true if the obj was
// not already added.
// Returns false if the object was previously added.
func (w *PdfWriter) addObject(obj PdfObject) bool {
	hasObj := w.hasObject(obj)
	if !hasObj {
		w.objects = append(w.objects, obj)
		return true
	}

	return false
}

func (w *PdfWriter) addObjects(obj PdfObject) error {
	common.Log.Trace("Adding objects!")

	if io, isIndirectObj := obj.(*PdfIndirectObject); isIndirectObj {
		common.Log.Trace("Indirect")
		common.Log.Trace("- %s (%p)", obj, io)
		common.Log.Trace("- %s", io.PdfObject)
		if w.addObject(io) {
			err := w.addObjects(io.PdfObject)
			if err != nil {
				return err
			}
		}
		return nil
	}

	if so, isStreamObj := obj.(*PdfObjectStream); isStreamObj {
		common.Log.Trace("Stream")
		common.Log.Trace("- %s %p", obj, obj)
		if w.addObject(so) {
			err := w.addObjects(so.PdfObjectDictionary)
			if err != nil {
				return err
			}
		}
		return nil
	}

	if dict, isDict := obj.(*PdfObjectDictionary); isDict {
		common.Log.Trace("Dict")
		common.Log.Trace("- %s", obj)
		for _, k := range dict.Keys() {
			v := dict.Get(k)
			common.Log.Trace("Key %s", k)
			if k != "Parent" {
				err := w.addObjects(v)
				if err != nil {
					return err
				}
			} else {
				if _, parentIsNull := dict.Get("Parent").(*PdfObjectNull); parentIsNull {
					// Parent is null.  We can ignore it.
					continue
				}

				if hasObj := w.hasObject(v); !hasObj {
					common.Log.Debug("Parent obj is missing!! %T %p %v", v, v, v)
					w.pendingObjects[v] = dict
					// Although it is missing at this point, it could be added later...
				}
				// How to handle the parent?  Make sure it is present?
				if parentObj, parentIsRef := dict.Get("Parent").(*PdfObjectReference); parentIsRef {
					// Parent is a reference.  Means we can drop it?
					// Could refer to somewhere outside of the scope of the output doc.
					// Should be done by the reader already.
					// -> ERROR.
					common.Log.Debug("ERROR: Parent is a reference object - Cannot be in writer (needs to be resolved)")
					return fmt.Errorf("Parent is a reference object - Cannot be in writer (needs to be resolved) - %s", parentObj)
				}
			}
		}
		return nil
	}

	if arr, isArray := obj.(*PdfObjectArray); isArray {
		common.Log.Trace("Array")
		common.Log.Trace("- %s", obj)
		if arr == nil {
			return errors.New("Array is nil")
		}
		for _, v := range arr.Elements() {
			err := w.addObjects(v)
			if err != nil {
				return err
			}
		}
		return nil
	}

	if _, isReference := obj.(*PdfObjectReference); isReference {
		// Should never be a reference, should already be resolved.
		common.Log.Debug("ERROR: Cannot be a reference!")
		return errors.New("Reference not allowed")
	}

	return nil
}

// AddPage adds a page to the PDF file. The new page should be an indirect object.
func (w *PdfWriter) AddPage(page *PdfPage) error {
	obj := page.ToPdfObject()
	common.Log.Trace("==========")
	common.Log.Trace("Appending to page list %T", obj)
	procPage(page)

	pageObj, ok := obj.(*PdfIndirectObject)
	if !ok {
		return errors.New("Page should be an indirect object")
	}
	common.Log.Trace("%s", pageObj)
	common.Log.Trace("%s", pageObj.PdfObject)

	pDict, ok := pageObj.PdfObject.(*PdfObjectDictionary)
	if !ok {
		return errors.New("Page object should be a dictionary")
	}

	otype, ok := pDict.Get("Type").(*PdfObjectName)
	if !ok {
		return fmt.Errorf("Page should have a Type key with a value of type name (%T)", pDict.Get("Type"))

	}
	if *otype != "Page" {
		return errors.New("Type != Page (Required).")
	}

	// Copy inherited fields if missing.
	inheritedFields := []PdfObjectName{"Resources", "MediaBox", "CropBox", "Rotate"}
	parent, hasParent := pDict.Get("Parent").(*PdfIndirectObject)
	common.Log.Trace("Page Parent: %T (%v)", pDict.Get("Parent"), hasParent)
	for hasParent {
		common.Log.Trace("Page Parent: %T", parent)
		parentDict, ok := parent.PdfObject.(*PdfObjectDictionary)
		if !ok {
			return errors.New("Invalid Parent object")
		}
		for _, field := range inheritedFields {
			common.Log.Trace("Field %s", field)
			if pDict.Get(field) != nil {
				common.Log.Trace("- page has already")
				continue
			}

			if obj := parentDict.Get(field); obj != nil {
				// Parent has the field.  Inherit, pass to the new page.
				common.Log.Trace("Inheriting field %s", field)
				pDict.Set(field, obj)
			}
		}
		parent, hasParent = parentDict.Get("Parent").(*PdfIndirectObject)
		common.Log.Trace("Next parent: %T", parentDict.Get("Parent"))
	}

	common.Log.Trace("Traversal done")

	// Update the dictionary.
	// Reuses the input object, updating the fields.
	pDict.Set("Parent", w.pages)
	pageObj.PdfObject = pDict

	// Add to Pages.
	pagesDict, ok := w.pages.PdfObject.(*PdfObjectDictionary)
	if !ok {
		return errors.New("Invalid Pages obj (not a dict)")
	}
	kids, ok := pagesDict.Get("Kids").(*PdfObjectArray)
	if !ok {
		return errors.New("Invalid Pages Kids obj (not an array)")
	}
	kids.Append(pageObj)
	pageCount, ok := pagesDict.Get("Count").(*PdfObjectInteger)
	if !ok {
		return errors.New("Invalid Pages Count object (not an integer)")
	}
	// Update the count.
	*pageCount = *pageCount + 1

	w.addObject(pageObj)

	// Traverse the page and record all object references.
	err := w.addObjects(pDict)
	if err != nil {
		return err
	}

	return nil
}

func procPage(p *PdfPage) {
	lk := license.GetLicenseKey()
	if lk != nil && lk.IsLicensed() {
		return
	}

	// Add font as needed.
	f := fonts.NewFontHelvetica()
	p.Resources.SetFontByName("UF1", f.ToPdfObject())

	var ops []string
	ops = append(ops, "q")
	ops = append(ops, "BT")
	ops = append(ops, "/UF1 14 Tf")
	ops = append(ops, "1 0 0 rg")
	ops = append(ops, "10 10 Td")
	s := "Unlicensed UniDoc - Get a license on https://unidoc.io"
	ops = append(ops, fmt.Sprintf("(%s) Tj", s))
	ops = append(ops, "ET")
	ops = append(ops, "Q")
	contentstr := strings.Join(ops, "\n")

	p.AddContentStreamByString(contentstr)

	// Update page object.
	p.ToPdfObject()
}

// AddOutlineTree adds outlines to a PDF file.
func (w *PdfWriter) AddOutlineTree(outlineTree *PdfOutlineTreeNode) {
	w.outlineTree = outlineTree
}

// Look for a specific key.  Returns a list of entries.
// What if something appears on many pages?
func (w *PdfWriter) seekByName(obj PdfObject, followKeys []string, key string) ([]PdfObject, error) {
	common.Log.Trace("Seek by name.. %T", obj)
	var list []PdfObject
	if io, isIndirectObj := obj.(*PdfIndirectObject); isIndirectObj {
		return w.seekByName(io.PdfObject, followKeys, key)
	}

	if so, isStreamObj := obj.(*PdfObjectStream); isStreamObj {
		return w.seekByName(so.PdfObjectDictionary, followKeys, key)
	}

	if dict, isDict := obj.(*PdfObjectDictionary); isDict {
		common.Log.Trace("Dict")
		for _, k := range dict.Keys() {
			v := dict.Get(k)
			if string(k) == key {
				list = append(list, v)
			}
			for _, followKey := range followKeys {
				if string(k) == followKey {
					common.Log.Trace("Follow key %s", followKey)
					items, err := w.seekByName(v, followKeys, key)
					if err != nil {
						return list, err
					}
					for _, item := range items {
						list = append(list, item)
					}
					break
				}
			}
		}
		return list, nil
	}

	return list, nil
}

// SetForms sets the Acroform for a PDF file.
func (w *PdfWriter) SetForms(form *PdfAcroForm) error {
	w.acroForm = form
	return nil
}

// writeObject writes out an indirect / stream object.
func (w *PdfWriter) writeObject(num int, obj PdfObject) {
	common.Log.Trace("Write obj #%d\n", num)

	if pobj, isIndirect := obj.(*PdfIndirectObject); isIndirect {
		w.crossReferenceMap[num] = crossReference{Type: 1, Offset: w.writePos, Generation: pobj.GenerationNumber}
		outStr := fmt.Sprintf("%d 0 obj\n", num)
		outStr += pobj.PdfObject.WriteString()
		outStr += "\nendobj\n"
		w.writeString(outStr)
		return
	}

	// TODO: Add a default encoder if Filter not specified?
	// Still need to make sure is encrypted.
	if pobj, isStream := obj.(*PdfObjectStream); isStream {
		w.crossReferenceMap[num] = crossReference{Type: 1, Offset: w.writePos, Generation: pobj.GenerationNumber}
		outStr := fmt.Sprintf("%d 0 obj\n", num)
		outStr += pobj.PdfObjectDictionary.WriteString()
		outStr += "\nstream\n"
		w.writeString(outStr)
		w.writeBytes(pobj.Stream)
		w.writeString("\nendstream\nendobj\n")
		return
	}

	if ostreams, isObjStreams := obj.(*PdfObjectStreams); isObjStreams {
		w.crossReferenceMap[num] = crossReference{Type: 1, Offset: w.writePos, Generation: ostreams.GenerationNumber}
		outStr := fmt.Sprintf("%d 0 obj\n", num)
		var offsets []string
		var objData string
		var offset int64

		for index, obj := range ostreams.Elements() {
			io, isIndirect := obj.(*PdfIndirectObject)
			if !isIndirect {
				common.Log.Error("Object streams N %d contains non indirect pdf object %v", num, obj)
			}
			data := io.PdfObject.WriteString() + " "
			objData = objData + data
			offsets = append(offsets, fmt.Sprintf("%d %d", io.ObjectNumber, offset))
			w.crossReferenceMap[int(io.ObjectNumber)] = crossReference{Type: 2, ObjectNumber: num, Index: index}
			offset = offset + int64(len([]byte(data)))
		}
		offsetsStr := strings.Join(offsets, " ") + " "
		encoder := NewFlateEncoder()
		//encoder := NewRawEncoder()
		dict := encoder.MakeStreamDict()
		dict.Set(PdfObjectName("Type"), MakeName("ObjStm"))
		n := int64(ostreams.Len())
		dict.Set(PdfObjectName("N"), MakeInteger(n))
		first := int64(len(offsetsStr))
		dict.Set(PdfObjectName("First"), MakeInteger(first))

		data, _ := encoder.EncodeBytes([]byte(offsetsStr + objData))
		length := int64(len(data))

		dict.Set(PdfObjectName("Length"), MakeInteger(length))
		outStr += dict.WriteString()
		outStr += "\nstream\n"
		w.writeString(outStr)
		w.writeBytes(data)
		w.writeString("\nendstream\nendobj\n")
		return
	}

	w.writer.WriteString(obj.WriteString())
}

// Update all the object numbers prior to writing.
<<<<<<< HEAD
func (this *PdfWriter) updateObjectNumbers() {
	offset := this.ObjNumOffset
=======
func (w *PdfWriter) updateObjectNumbers() {
>>>>>>> 12e22ece
	// Update numbers
	for idx, obj := range w.objects {
		switch o := obj.(type) {
		case *PdfIndirectObject:
			o.ObjectNumber = int64(idx + 1 + offset)
			o.GenerationNumber = 0
		case *PdfObjectStream:
			o.ObjectNumber = int64(idx + 1 + offset)
			o.GenerationNumber = 0
		case *PdfObjectStreams:
			o.ObjectNumber = int64(idx + 1 + offset)
			o.GenerationNumber = 0
		}
	}
}

// EncryptOptions represents encryption options for an output PDF.
type EncryptOptions struct {
	Permissions security.Permissions
	Algorithm   EncryptionAlgorithm
}

// EncryptionAlgorithm is used in EncryptOptions to change the default algorithm used to encrypt the document.
type EncryptionAlgorithm int

const (
	// RC4_128bit uses RC4 encryption (128 bit)
	RC4_128bit = EncryptionAlgorithm(iota)
	// AES_128bit uses AES encryption (128 bit, PDF 1.6)
	AES_128bit
	// AES_256bit uses AES encryption (256 bit, PDF 2.0)
	AES_256bit
)

// Encrypt encrypts the output file with a specified user/owner password.
func (w *PdfWriter) Encrypt(userPass, ownerPass []byte, options *EncryptOptions) error {
	algo := RC4_128bit
	if options != nil {
		algo = options.Algorithm
	}
	perm := security.PermOwner
	if options != nil {
		perm = options.Permissions
	}

	var cf crypt.Filter
	switch algo {
	case RC4_128bit:
		cf = crypt.NewFilterV2(16)
	case AES_128bit:
		cf = crypt.NewFilterAESV2()
	case AES_256bit:
		cf = crypt.NewFilterAESV3()
	default:
		return fmt.Errorf("unsupported algorithm: %v", options.Algorithm)
	}
	crypter, info, err := PdfCryptNewEncrypt(cf, userPass, ownerPass, perm)
	if err != nil {
		return err
	}
	w.crypter = crypter
	if info.Major != 0 {
		w.SetVersion(info.Major, info.Minor)
	}
	w.encryptDict = info.Encrypt

	w.ids = MakeArray(MakeHexString(info.ID0), MakeHexString(info.ID1))

	// Make an object to contain the encryption dictionary.
	io := MakeIndirectObject(info.Encrypt)
	w.encryptObj = io
	w.addObject(io)

	return nil
}

// Wrapper function to handle writing out string.
func (w *PdfWriter) writeString(s string) error {
	n, err := w.writer.WriteString(s)
	if err != nil {
		return err
	}
	w.writePos += int64(n)
	return nil
}

// Wrapper function to handle writing out bytes.
func (w *PdfWriter) writeBytes(bb []byte) error {
	n, err := w.writer.Write(bb)
	if err != nil {
		return err
	}
	w.writePos += int64(n)
	return nil
}

// Write writes out the PDF.
func (w *PdfWriter) Write(writer io.Writer) error {
	common.Log.Trace("Write()")

	lk := license.GetLicenseKey()
	if lk == nil || !lk.IsLicensed() {
		fmt.Printf("Unlicensed copy of unidoc\n")
		fmt.Printf("To get rid of the watermark - Please get a license on https://unidoc.io\n")
	}

	// Outlines.
	if w.outlineTree != nil {
		common.Log.Trace("OutlineTree: %+v", w.outlineTree)
		outlines := w.outlineTree.ToPdfObject()
		common.Log.Trace("Outlines: %+v (%T, p:%p)", outlines, outlines, outlines)
		w.catalog.Set("Outlines", outlines)
		err := w.addObjects(outlines)
		if err != nil {
			return err
		}
	}

	// Form fields.
	if w.acroForm != nil {
		common.Log.Trace("Writing acro forms")
		indObj := w.acroForm.ToPdfObject()
		common.Log.Trace("AcroForm: %+v", indObj)
		w.catalog.Set("AcroForm", indObj)
		err := w.addObjects(indObj)
		if err != nil {
			return err
		}
	}

	// Check pending objects prior to write.
	for pendingObj, pendingObjDict := range w.pendingObjects {
		if !w.hasObject(pendingObj) {
			common.Log.Debug("ERROR Pending object %+v %T (%p) never added for writing", pendingObj, pendingObj, pendingObj)
			for _, key := range pendingObjDict.Keys() {
				val := pendingObjDict.Get(key)
				if val == pendingObj {
					common.Log.Debug("Pending object found! and replaced with null")
					pendingObjDict.Set(key, MakeNull())
					break
				}
			}
		}
	}
	// Set version in the catalog.
	w.catalog.Set("Version", MakeName(fmt.Sprintf("%d.%d", w.majorVersion, w.minorVersion)))

	// Make a copy of objects prior to optimizing as this can alter the objects.
	w.copyObjects()

	if w.optimizer != nil {
		var err error
		w.objects, err = w.optimizer.Optimize(w.objects)
		if err != nil {
			return err
		}
	}

<<<<<<< HEAD
	this.writePos = this.writeOffset

	w := bufio.NewWriter(writer)
	this.writer = w

	useCrossReferenceStream := this.majorVersion > 1 || (this.majorVersion == 1 && this.minorVersion > 4)
=======
	w.writer = bufio.NewWriter(writer)
	w.writePos = 0
	useCrossReferenceStream := w.majorVersion > 1 || (w.majorVersion == 1 && w.minorVersion > 4)
>>>>>>> 12e22ece
	objectsInObjectStreams := make(map[PdfObject]bool)
	if !useCrossReferenceStream {
		for _, obj := range w.objects {
			if objStm, isObjectStreams := obj.(*PdfObjectStreams); isObjectStreams {
				useCrossReferenceStream = true
				for _, obj := range objStm.Elements() {
					objectsInObjectStreams[obj] = true
					if io, isIndirectObj := obj.(*PdfIndirectObject); isIndirectObj {
						objectsInObjectStreams[io.PdfObject] = true
					}
				}
			}
		}
	}

	if useCrossReferenceStream && w.majorVersion == 1 && w.minorVersion < 5 {
		w.minorVersion = 5
	}

<<<<<<< HEAD
	if this.appendMode {
		this.writeString("\n")
	} else {
		this.writeString(fmt.Sprintf("%%PDF-%d.%d\n", this.majorVersion, this.minorVersion))
		this.writeString("%âãÏÓ\n")
	}
=======
	w.writeString(fmt.Sprintf("%%PDF-%d.%d\n", w.majorVersion, w.minorVersion))
	w.writeString("%âãÏÓ\n")
>>>>>>> 12e22ece

	w.updateObjectNumbers()

	// Write objects
<<<<<<< HEAD
	common.Log.Trace("Writing %d obj", len(this.objects))
	this.crossReferenceMap = make(map[int]crossReference)
	this.crossReferenceMap[0] = crossReference{Type: 0, ObjectNumber: 0, Generation: 0xFFFF}
	if this.appendToXrefs != nil {
		for idx, xref := range this.appendToXrefs {
			if idx == 0 {
				continue
			}
			if xref.XType == XrefTypeObjectStream {
				cr := crossReference{Type: 2, ObjectNumber: xref.OsObjNumber, Index: xref.OsObjIndex}
				this.crossReferenceMap[idx] = cr
			}
			if xref.XType == XrefTypeTableEntry {
				cr := crossReference{Type: 1, ObjectNumber: xref.ObjectNumber, Offset: xref.Offset}
				this.crossReferenceMap[idx] = cr
			}
		}
	}

	offset := this.ObjNumOffset
	for idx, obj := range this.objects {
=======
	common.Log.Trace("Writing %d obj", len(w.objects))
	w.crossReferenceMap = make(map[int]crossReference)
	w.crossReferenceMap[0] = crossReference{Type: 0, ObjectNumber: 0, Generation: 0xFFFF}
	for idx, obj := range w.objects {
>>>>>>> 12e22ece
		if skip := objectsInObjectStreams[obj]; skip {
			continue
		}
		common.Log.Trace("Writing %d", idx)

		objectNumber := int64(idx + 1 + offset)
		// Encrypt prior to writing.
		// Encrypt dictionary should not be encrypted.
<<<<<<< HEAD
		if this.crypter != nil && obj != this.encryptObj {
			err := this.crypter.Encrypt(obj, int64(objectNumber), 0)
=======
		if w.crypter != nil && obj != w.encryptObj {
			err := w.crypter.Encrypt(obj, int64(idx+1), 0)
>>>>>>> 12e22ece
			if err != nil {
				common.Log.Debug("ERROR: Failed encrypting (%s)", err)
				return err
			}
		}
<<<<<<< HEAD
		this.writeObject(int(objectNumber), obj)
	}

	xrefOffset := this.writePos
	var maxIndex int
	for idx := range this.crossReferenceMap {
		if idx > maxIndex {
			maxIndex = idx
		}
	}
	if useCrossReferenceStream {

		crossObjNumber := maxIndex + 1
		this.crossReferenceMap[crossObjNumber] = crossReference{Type: 1, ObjectNumber: crossObjNumber, Offset: xrefOffset}
		crossReferenceData := bytes.NewBuffer(nil)

		for idx := 0; idx <= maxIndex+1; idx++ {
			ref := this.crossReferenceMap[idx]
=======
		w.writeObject(idx+1, obj)
	}

	xrefOffset := w.writePos

	if useCrossReferenceStream {

		crossObjNumber := len(w.crossReferenceMap)
		w.crossReferenceMap[crossObjNumber] = crossReference{Type: 1, ObjectNumber: crossObjNumber, Offset: xrefOffset}
		crossReferenceData := bytes.NewBuffer(nil)

		for idx := 0; idx < len(w.crossReferenceMap); idx++ {
			ref := w.crossReferenceMap[idx]
>>>>>>> 12e22ece
			switch ref.Type {
			case 0:
				binary.Write(crossReferenceData, binary.BigEndian, byte(0))
				binary.Write(crossReferenceData, binary.BigEndian, uint32(0))
				binary.Write(crossReferenceData, binary.BigEndian, uint16(0xFFFF))
			case 1:
				binary.Write(crossReferenceData, binary.BigEndian, byte(1))
				binary.Write(crossReferenceData, binary.BigEndian, uint32(ref.Offset))
				binary.Write(crossReferenceData, binary.BigEndian, uint16(ref.Generation))
			case 2:
				binary.Write(crossReferenceData, binary.BigEndian, byte(2))
				binary.Write(crossReferenceData, binary.BigEndian, uint32(ref.ObjectNumber))
				binary.Write(crossReferenceData, binary.BigEndian, uint16(ref.Index))
			}
		}
		crossReferenceStream, err := MakeStream(crossReferenceData.Bytes(), NewFlateEncoder())
		if err != nil {
			return err
		}
		crossReferenceStream.ObjectNumber = int64(crossObjNumber)
		crossReferenceStream.PdfObjectDictionary.Set("Type", MakeName("XRef"))
		crossReferenceStream.PdfObjectDictionary.Set("W", MakeArray(MakeInteger(1), MakeInteger(4), MakeInteger(2)))
		crossReferenceStream.PdfObjectDictionary.Set("Index", MakeArray(MakeInteger(0), MakeInteger(crossReferenceStream.ObjectNumber+1)))
		crossReferenceStream.PdfObjectDictionary.Set("Size", MakeInteger(crossReferenceStream.ObjectNumber+1))
		crossReferenceStream.PdfObjectDictionary.Set("Info", w.infoObj)
		crossReferenceStream.PdfObjectDictionary.Set("Root", w.root)
		// If encrypted!
		if w.crypter != nil {
			crossReferenceStream.Set("Encrypt", w.encryptObj)
			crossReferenceStream.Set("ID", w.ids)
			common.Log.Trace("Ids: %s", w.ids)
		}

		w.writeObject(int(crossReferenceStream.ObjectNumber), crossReferenceStream)

	} else {
<<<<<<< HEAD
		this.writeString("xref\r\n")
		outStr := fmt.Sprintf("%d %d\r\n", 0, len(this.crossReferenceMap))
		this.writeString(outStr)
		for idx := 0; idx <= maxIndex; idx++ {
			ref := this.crossReferenceMap[idx]
=======
		w.writeString("xref\r\n")
		outStr := fmt.Sprintf("%d %d\r\n", 0, len(w.crossReferenceMap))
		w.writeString(outStr)
		for idx := 0; idx < len(w.crossReferenceMap); idx++ {
			ref := w.crossReferenceMap[idx]
>>>>>>> 12e22ece
			switch ref.Type {
			case 0:
				outStr = fmt.Sprintf("%.10d %.5d f\r\n", 0, 65535)
				w.writeString(outStr)
			case 1:
				outStr = fmt.Sprintf("%.10d %.5d n\r\n", ref.Offset, 0)
				w.writeString(outStr)
			}
		}

		// Generate & write trailer
		trailer := MakeDict()
<<<<<<< HEAD
		trailer.Set("Info", this.infoObj)
		trailer.Set("Root", this.root)
		trailer.Set("Size", MakeInteger(int64(len(this.crossReferenceMap))))
=======
		trailer.Set("Info", w.infoObj)
		trailer.Set("Root", w.root)
		trailer.Set("Size", MakeInteger(int64(len(w.objects)+1)))
>>>>>>> 12e22ece
		// If encrypted!
		if w.crypter != nil {
			trailer.Set("Encrypt", w.encryptObj)
			trailer.Set("ID", w.ids)
			common.Log.Trace("Ids: %s", w.ids)
		}
		w.writeString("trailer\n")
		w.writeString(trailer.WriteString())
		w.writeString("\n")

	}

	// Make offset reference.
	outStr := fmt.Sprintf("startxref\n%d\n", xrefOffset)
	w.writeString(outStr)
	w.writeString("%%EOF\n")

	w.writer.Flush()

	return nil
}<|MERGE_RESOLUTION|>--- conflicted
+++ resolved
@@ -635,12 +635,8 @@
 }
 
 // Update all the object numbers prior to writing.
-<<<<<<< HEAD
-func (this *PdfWriter) updateObjectNumbers() {
-	offset := this.ObjNumOffset
-=======
 func (w *PdfWriter) updateObjectNumbers() {
->>>>>>> 12e22ece
+	offset := w.ObjNumOffset
 	// Update numbers
 	for idx, obj := range w.objects {
 		switch o := obj.(type) {
@@ -799,18 +795,10 @@
 		}
 	}
 
-<<<<<<< HEAD
-	this.writePos = this.writeOffset
-
-	w := bufio.NewWriter(writer)
-	this.writer = w
-
-	useCrossReferenceStream := this.majorVersion > 1 || (this.majorVersion == 1 && this.minorVersion > 4)
-=======
+	w.writePos = w.writeOffset
 	w.writer = bufio.NewWriter(writer)
-	w.writePos = 0
 	useCrossReferenceStream := w.majorVersion > 1 || (w.majorVersion == 1 && w.minorVersion > 4)
->>>>>>> 12e22ece
+
 	objectsInObjectStreams := make(map[PdfObject]bool)
 	if !useCrossReferenceStream {
 		for _, obj := range w.objects {
@@ -830,49 +818,37 @@
 		w.minorVersion = 5
 	}
 
-<<<<<<< HEAD
-	if this.appendMode {
-		this.writeString("\n")
+	if w.appendMode {
+		w.writeString("\n")
 	} else {
-		this.writeString(fmt.Sprintf("%%PDF-%d.%d\n", this.majorVersion, this.minorVersion))
-		this.writeString("%âãÏÓ\n")
-	}
-=======
-	w.writeString(fmt.Sprintf("%%PDF-%d.%d\n", w.majorVersion, w.minorVersion))
-	w.writeString("%âãÏÓ\n")
->>>>>>> 12e22ece
+		w.writeString(fmt.Sprintf("%%PDF-%d.%d\n", w.majorVersion, w.minorVersion))
+		w.writeString("%âãÏÓ\n")
+	}
 
 	w.updateObjectNumbers()
 
 	// Write objects
-<<<<<<< HEAD
-	common.Log.Trace("Writing %d obj", len(this.objects))
-	this.crossReferenceMap = make(map[int]crossReference)
-	this.crossReferenceMap[0] = crossReference{Type: 0, ObjectNumber: 0, Generation: 0xFFFF}
-	if this.appendToXrefs != nil {
-		for idx, xref := range this.appendToXrefs {
-			if idx == 0 {
-				continue
-			}
-			if xref.XType == XrefTypeObjectStream {
-				cr := crossReference{Type: 2, ObjectNumber: xref.OsObjNumber, Index: xref.OsObjIndex}
-				this.crossReferenceMap[idx] = cr
-			}
-			if xref.XType == XrefTypeTableEntry {
-				cr := crossReference{Type: 1, ObjectNumber: xref.ObjectNumber, Offset: xref.Offset}
-				this.crossReferenceMap[idx] = cr
-			}
-		}
-	}
-
-	offset := this.ObjNumOffset
-	for idx, obj := range this.objects {
-=======
 	common.Log.Trace("Writing %d obj", len(w.objects))
 	w.crossReferenceMap = make(map[int]crossReference)
 	w.crossReferenceMap[0] = crossReference{Type: 0, ObjectNumber: 0, Generation: 0xFFFF}
+	if w.appendToXrefs != nil {
+		for idx, xref := range w.appendToXrefs {
+			if idx == 0 {
+				continue
+			}
+			if xref.XType == XrefTypeObjectStream {
+				cr := crossReference{Type: 2, ObjectNumber: xref.OsObjNumber, Index: xref.OsObjIndex}
+				w.crossReferenceMap[idx] = cr
+			}
+			if xref.XType == XrefTypeTableEntry {
+				cr := crossReference{Type: 1, ObjectNumber: xref.ObjectNumber, Offset: xref.Offset}
+				w.crossReferenceMap[idx] = cr
+			}
+		}
+	}
+
+	offset := w.ObjNumOffset
 	for idx, obj := range w.objects {
->>>>>>> 12e22ece
 		if skip := objectsInObjectStreams[obj]; skip {
 			continue
 		}
@@ -881,25 +857,19 @@
 		objectNumber := int64(idx + 1 + offset)
 		// Encrypt prior to writing.
 		// Encrypt dictionary should not be encrypted.
-<<<<<<< HEAD
-		if this.crypter != nil && obj != this.encryptObj {
-			err := this.crypter.Encrypt(obj, int64(objectNumber), 0)
-=======
 		if w.crypter != nil && obj != w.encryptObj {
-			err := w.crypter.Encrypt(obj, int64(idx+1), 0)
->>>>>>> 12e22ece
+			err := w.crypter.Encrypt(obj, int64(objectNumber), 0)
 			if err != nil {
 				common.Log.Debug("ERROR: Failed encrypting (%s)", err)
 				return err
 			}
 		}
-<<<<<<< HEAD
-		this.writeObject(int(objectNumber), obj)
-	}
-
-	xrefOffset := this.writePos
+		w.writeObject(int(objectNumber), obj)
+	}
+
+	xrefOffset := w.writePos
 	var maxIndex int
-	for idx := range this.crossReferenceMap {
+	for idx := range w.crossReferenceMap {
 		if idx > maxIndex {
 			maxIndex = idx
 		}
@@ -907,26 +877,11 @@
 	if useCrossReferenceStream {
 
 		crossObjNumber := maxIndex + 1
-		this.crossReferenceMap[crossObjNumber] = crossReference{Type: 1, ObjectNumber: crossObjNumber, Offset: xrefOffset}
-		crossReferenceData := bytes.NewBuffer(nil)
-
-		for idx := 0; idx <= maxIndex+1; idx++ {
-			ref := this.crossReferenceMap[idx]
-=======
-		w.writeObject(idx+1, obj)
-	}
-
-	xrefOffset := w.writePos
-
-	if useCrossReferenceStream {
-
-		crossObjNumber := len(w.crossReferenceMap)
 		w.crossReferenceMap[crossObjNumber] = crossReference{Type: 1, ObjectNumber: crossObjNumber, Offset: xrefOffset}
 		crossReferenceData := bytes.NewBuffer(nil)
 
-		for idx := 0; idx < len(w.crossReferenceMap); idx++ {
+		for idx := 0; idx <= maxIndex+1; idx++ {
 			ref := w.crossReferenceMap[idx]
->>>>>>> 12e22ece
 			switch ref.Type {
 			case 0:
 				binary.Write(crossReferenceData, binary.BigEndian, byte(0))
@@ -963,19 +918,11 @@
 		w.writeObject(int(crossReferenceStream.ObjectNumber), crossReferenceStream)
 
 	} else {
-<<<<<<< HEAD
-		this.writeString("xref\r\n")
-		outStr := fmt.Sprintf("%d %d\r\n", 0, len(this.crossReferenceMap))
-		this.writeString(outStr)
-		for idx := 0; idx <= maxIndex; idx++ {
-			ref := this.crossReferenceMap[idx]
-=======
 		w.writeString("xref\r\n")
 		outStr := fmt.Sprintf("%d %d\r\n", 0, len(w.crossReferenceMap))
 		w.writeString(outStr)
-		for idx := 0; idx < len(w.crossReferenceMap); idx++ {
+		for idx := 0; idx <= maxIndex; idx++ {
 			ref := w.crossReferenceMap[idx]
->>>>>>> 12e22ece
 			switch ref.Type {
 			case 0:
 				outStr = fmt.Sprintf("%.10d %.5d f\r\n", 0, 65535)
@@ -988,15 +935,9 @@
 
 		// Generate & write trailer
 		trailer := MakeDict()
-<<<<<<< HEAD
-		trailer.Set("Info", this.infoObj)
-		trailer.Set("Root", this.root)
-		trailer.Set("Size", MakeInteger(int64(len(this.crossReferenceMap))))
-=======
 		trailer.Set("Info", w.infoObj)
 		trailer.Set("Root", w.root)
-		trailer.Set("Size", MakeInteger(int64(len(w.objects)+1)))
->>>>>>> 12e22ece
+		trailer.Set("Size", MakeInteger(int64(len(w.crossReferenceMap))))
 		// If encrypted!
 		if w.crypter != nil {
 			trailer.Set("Encrypt", w.encryptObj)
